# ReadMe

This folder contains sub folders for each Methodology and their authors (with many more to be added in the future). Each methodlogy has a corresponding Policy (digital version of a Methodology) and Schema (calculations within a Policy).
<<<<<<< HEAD

1. IREC - Envision
2. Verra Redd - Envision
=======
1. IREC - Envision
2. Verra Redd - Envision
3. Agrecalc MRV - Dovu
4. Cool Farm Tool MRV - Dovu
>>>>>>> 846761cd

[IREC](https://github.com/hashgraph/guardian/tree/main/Demo%20Artifacts/iREC)

**Description**: 

This policy supports the tokenization of Renewable Energy Certificates (RECs) in accordance with the I-REC Standard, and specifically, the I-REC(E) Product Code. The I-REC Standard is a non-profit organization that provides an attribute tracking standard that can be used around the world. While the I-REC Standard is designed to track attributes for a diversity of products, Product Codes provide additional requitements for specific products and markets. The I-REC(E) Product Code provides requirements for electricity products, and was developed by Evident, who acts as Code Manager and Registry Operator. The schema and workflow of this policy were designed to reflect the MRV requirements, processes, and roles outlined by both I-REC Standard and the I-REC(E) Product Code. For more info, please check : https://github.com/hashgraph/guardian/blob/develop/Demo%20Artifacts/iREC/readme.md

[Verra](https://github.com/hashgraph/guardian/tree/main/Demo%20Artifacts/Verra/Verra%20Redd/VM0007)

**Description**: 

This policy supports the tokenization of carbon offsets, specifically Verified Carbon Units (VCUs) in accordance with Verra’s Verified Carbon Standard (VCS), and specifically, the VM0007 REDD+ Methodology Framework (REDD+ MF). Verra develops and manages standards that are globally applicable and advance action across a wide range of sectors and activities. The VCS Program is the world’s most widely used voluntary GHG program. For more info please check : https://github.com/hashgraph/guardian/blob/develop/Demo%20Artifacts/Verra/Verra%20Redd/VM0007/readme.md

**For complete flow documentation, please refer to :**

IREC Demo : https://docs.hedera.com/guardian-dev/demo-guide/irec-demo-guide

Verra REDD Demo : https://docs.hedera.com/guardian-dev/demo-guide/verra-redd+-demo-guide<|MERGE_RESOLUTION|>--- conflicted
+++ resolved
@@ -1,16 +1,9 @@
 # ReadMe
 
-This folder contains sub folders for each Methodology and their authors (with many more to be added in the future). Each methodlogy has a corresponding Policy (digital version of a Methodology) and Schema (calculations within a Policy).
-<<<<<<< HEAD
+This folder contains sub folders for each Methodology and their authors (with many more to be added in the future). Each methodlogy has a corresponding Policy (digital version of a Methodology) and Schema (data definitions within a Policy).
 
 1. IREC - Envision
 2. Verra Redd - Envision
-=======
-1. IREC - Envision
-2. Verra Redd - Envision
-3. Agrecalc MRV - Dovu
-4. Cool Farm Tool MRV - Dovu
->>>>>>> 846761cd
 
 [IREC](https://github.com/hashgraph/guardian/tree/main/Demo%20Artifacts/iREC)
 
