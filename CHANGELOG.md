--- conflicted
+++ resolved
@@ -21,10 +21,7 @@
 - Hardcode schemes deletion [#236](https://github.com/hashgraph/guardian/issues/236)
 - Creating a new Installer user with already existing username causes 500 error [#238](https://github.com/hashgraph/guardian/issues/238)
 
-<<<<<<< HEAD
-=======
 
->>>>>>> c7cd5a08
 ## [v1.0.1] - 2021-12-17
 
 ### Added
