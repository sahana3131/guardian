{
  "author": "Envision Blockchain Solutions <info@envisionblockchain.com>",
  "resolutions": {
    "@azure/core-rest-pipeline": "1.12.1",
    "image-size": "1.0.2",
    "@types/mime": "3.0.4"
  },
  "dependencies": {
    "@guardian/common": "^2.23.1",
    "@transmute/credentials-context": "0.7.0-unstable.80",
    "@transmute/did-context": "0.7.0-unstable.80",
    "@transmute/ed25519-signature-2018": "0.7.0-unstable.80",
    "@transmute/json-web-signature": "0.7.0-unstable.80",
    "@transmute/jsonld-schema": "0.7.0-unstable.80",
    "@transmute/security-context": "0.7.0-unstable.80",
    "@transmute/vc.js": "0.7.0-unstable.80",
    "axios": "^1.3.6",
    "express": "^4.17.3",
    "gulp": "^4.0.2",
    "gulp-copy": "^4.0.1",
    "gulp-rename": "^2.0.0",
    "gulp-sourcemaps": "^3.0.0",
    "gulp-typescript": "^6.0.0-alpha.1",
    "jose": "4.14.1",
    "prom-client": "^14.1.1",
    "prometheus-api-metrics": "3.2.2"
  },
  "description": "",
  "devDependencies": {
    "@types/express": "^4.17.13",
    "@types/gulp": "^4",
    "@types/gulp-rename": "^2",
    "nodemon": "^2.0.12",
    "typescript": "^4.6.3"
  },
  "license": "Apache-2.0",
  "main": "dist/index.js",
  "name": "mrv-sender",
  "scripts": {
    "build": "tsc",
    "build:prod": "tsc --project tsconfig.production.json",
    "debug": "nodemon dist/index.js",
    "dev": "tsc -w",
    "dev:docker": "nodemon .",
    "start": "node dist/index.js"
  },
<<<<<<< HEAD
  "type": "module",
  "version": "2.23.0"
=======
  "version": "2.23.1"
>>>>>>> c232d04a
}<|MERGE_RESOLUTION|>--- conflicted
+++ resolved
@@ -44,10 +44,6 @@
     "dev:docker": "nodemon .",
     "start": "node dist/index.js"
   },
-<<<<<<< HEAD
   "type": "module",
-  "version": "2.23.0"
-=======
   "version": "2.23.1"
->>>>>>> c232d04a
 }