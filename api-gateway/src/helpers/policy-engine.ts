--- conflicted
+++ resolved
@@ -78,7 +78,17 @@
     }
 
     /**
-<<<<<<< HEAD
+     * Async publish policy
+     * @param model
+     * @param user
+     * @param policyId
+     * @param taskId
+     */
+    public async publishPolicyAsync(model, user, policyId, taskId) {
+        return await this.request(PolicyEngineEvents.PUBLISH_POLICIES_ASYNC, { model, user, policyId, taskId });
+    }
+
+    /**
      * Dry-run policy
      * @param model
      * @param user
@@ -96,16 +106,6 @@
      */
     public async draft(model, user, policyId) {
         return await this.request(PolicyEngineEvents.DRAFT_POLICIES, { model, user, policyId });
-=======
-     * Async publish policy
-     * @param model
-     * @param user
-     * @param policyId
-     * @param taskId
-     */
-    public async publishPolicyAsync(model, user, policyId, taskId) {
-        return await this.request(PolicyEngineEvents.PUBLISH_POLICIES_ASYNC, { model, user, policyId, taskId });
->>>>>>> bfe00618
     }
 
     /**
@@ -156,6 +156,17 @@
      */
     public async setBlockData(user, policyId, blockId: string, data: any) {
         return await this.request(PolicyEngineEvents.SET_BLOCK_DATA, { user, blockId, policyId, data });
+    }
+
+    /**
+     * Set block data
+     * @param user
+     * @param policyId
+     * @param blockId
+     * @param data
+     */
+    public async setBlockDataByTag(user, policyId, tag: string, data: any) {
+        return await this.request(PolicyEngineEvents.SET_BLOCK_DATA_BY_TAG, { user, tag, policyId, data });
     }
 
     /**
