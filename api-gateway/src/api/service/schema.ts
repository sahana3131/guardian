--- conflicted
+++ resolved
@@ -1,10 +1,6 @@
 import { Guardians } from '@helpers/guardians';
 import { Request, Response, Router } from 'express';
-<<<<<<< HEAD
-import { ISchema, UserRole, SchemaHelper, SchemaEntity, Schema } from '@guardian/interfaces';
-=======
 import { ISchema, UserRole, SchemaHelper, SchemaEntity, StatusType } from '@guardian/interfaces';
->>>>>>> bfe00618
 import { permissionHelper } from '@auth/authorization-helper';
 import JSZip from 'jszip';
 import { AuthenticatedRequest, Logger } from '@guardian/common';
@@ -104,6 +100,7 @@
 
     newSchema.topicId = topicId;
 
+    SchemaHelper.checkSchemaKey(newSchema);
     SchemaHelper.updateOwner(newSchema, owner);
     await guardians.createSchemaAsync(newSchema, taskId);
 }
@@ -123,6 +120,7 @@
     if (schema.creator !== owner) {
         throw new Error('Invalid creator.');
     }
+    
     SchemaHelper.checkSchemaKey(newSchema);
     SchemaHelper.updateOwner(newSchema, owner);
     const schemas = (await guardians.updateSchema(newSchema));
