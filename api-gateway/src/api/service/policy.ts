import { DocumentType, PolicyType, TaskAction, UserRole } from '@guardian/interfaces';
import { PolicyEngine } from '@helpers/policy-engine';
import { Users } from '@helpers/users';
import { IAuthUser, Logger, RunFunctionAsync } from '@guardian/common';
import { TaskManager } from '@helpers/task-manager';
import { ServiceError } from '@helpers/service-requests-base';
<<<<<<< HEAD
import { Controller, Delete, Get, HttpCode, HttpException, HttpStatus, Post, Put, Req, Response, Body, Param, Query } from '@nestjs/common';
import { ApiBody, ApiForbiddenResponse, ApiInternalServerErrorResponse, ApiOkResponse, ApiOperation, ApiSecurity, ApiTags, ApiUnauthorizedResponse, getSchemaPath } from '@nestjs/swagger';
import { ApiImplicitParam } from '@nestjs/swagger/dist/decorators/api-implicit-param.decorator';
import { InternalServerErrorDTO } from '@middlewares/validation/schemas/errors';
import { ApiImplicitQuery } from '@nestjs/swagger/dist/decorators/api-implicit-query.decorator';
import { ProjectService } from '@helpers/projects';
import { PolicyCategoryDTO } from '@middlewares/validation/schemas/policies';
import { Auth } from '@auth/auth.decorator';
import { AuthUser, checkPermission } from '@auth/authorization-helper';

const ONLY_SR = ' Only users with the Standard Registry role are allowed to make the request.'
=======
import { Controller, Delete, Get, HttpCode, HttpException, HttpStatus, Post, Put, RawBodyRequest, Req, Response } from '@nestjs/common';
import { checkPermission } from '@auth/authorization-helper';
import { ApiAcceptedResponse, ApiBody, ApiExtraModels, ApiInternalServerErrorResponse, ApiOkResponse, ApiOperation, ApiParam, ApiQuery, ApiSecurity, ApiTags, getSchemaPath } from '@nestjs/swagger';
import { InternalServerErrorDTO } from '@middlewares/validation/schemas/errors';
import { ApiImplicitQuery } from '@nestjs/swagger/dist/decorators/api-implicit-query.decorator';
import { ProjectService } from '@helpers/projects';
import { MigrationConfigDTO, PolicyCategoryDTO } from '@middlewares/validation/schemas/policies';
>>>>>>> c701d437

@Controller('policies')
@ApiTags('policies')
export class PolicyApi {
    @ApiOperation({
        summary: 'Return a list of all policies.',
        description: 'Returns all policies. Only users with the Standard Registry and Installer role are allowed to make the request.',
    })
    @ApiSecurity('bearerAuth')
    @ApiImplicitQuery({
        name: 'pageIndex',
        type: Number,
        description: 'The number of pages to skip before starting to collect the result set',
        required: false
    })
    @ApiImplicitQuery({
        name: 'pageSize',
        type: Number,
        description: 'The numbers of items to return',
        required: false
    })
    @ApiOkResponse({
        description: 'Successful operation.',
        schema: {
            'type': 'object'
        },
    })
    @ApiInternalServerErrorResponse({
        description: 'Internal server error.',
        schema: {
            $ref: getSchemaPath(InternalServerErrorDTO)
        }
    })
    @ApiSecurity('bearerAuth')
    @Get('/')
    @HttpCode(HttpStatus.OK)
    async getPolicies(@Req() req, @Response() res): Promise<any> {
        await checkPermission(UserRole.STANDARD_REGISTRY, UserRole.USER, UserRole.AUDITOR)(req.user);
        const users = new Users();
        const engineService = new PolicyEngine();
        try {
            const user = await users.getUser(req.user.username);
            if (!user.did && user.role !== UserRole.AUDITOR) {
                return res.setHeader('X-Total-Count', 0).json([]);
            }
            let pageIndex: any;
            let pageSize: any;
            if (req.query && req.query.pageIndex && req.query.pageSize) {
                pageIndex = req.query.pageIndex;
                pageSize = req.query.pageSize;
            }
            let result: any;
            if (user.role === UserRole.STANDARD_REGISTRY) {
                result = await engineService.getPolicies({
                    filters: {
                        owner: user.did,
                    },
                    userDid: user.did,
                    pageIndex,
                    pageSize
                });
            } else if (user.role === UserRole.AUDITOR) {
                const filters: any = {
                    status: { $in: [PolicyType.PUBLISH, PolicyType.DISCONTINUED] },
                }
                result = await engineService.getPolicies({
                    filters,
                    userDid: user.did,
                    pageIndex,
                    pageSize
                });
            } else {
                const filters: any = {
                    status: { $in: [PolicyType.PUBLISH, PolicyType.DISCONTINUED] },
                }
                if (user.parent) {
                    filters.owner = user.parent;
                }
                result = await engineService.getPolicies({
                    filters,
                    userDid: user.did,
                    pageIndex,
                    pageSize
                });
            }
            const { policies, count } = result;
            return res.setHeader('X-Total-Count', count).json(policies);
        } catch (error) {
            new Logger().error(error, ['API_GATEWAY']);
            throw new HttpException(error.message, HttpStatus.INTERNAL_SERVER_ERROR);
        }
    }

    @ApiOperation({
        summary: 'Creates a new policy.',
        description: 'Creates a new policy.' + ONLY_SR,
    })
    @ApiSecurity('bearerAuth')
    @ApiOkResponse({
        description: 'Successful operation.',
        schema: {
            'type': 'object'
        },
    })
    @ApiInternalServerErrorResponse({
        description: 'Internal server error.',
        schema: {
            $ref: getSchemaPath(InternalServerErrorDTO)
        }
    })
    @ApiSecurity('bearerAuth')
    @Post('/')
    @HttpCode(HttpStatus.CREATED)
    async createPolicy(@Req() req, @Response() res): Promise<any> {
        await checkPermission(UserRole.STANDARD_REGISTRY)(req.user);
        const engineService = new PolicyEngine();
        try {
            const policies = await engineService.createPolicy(req.body, req.user)
            return res.status(201).json(policies);
        } catch (error) {
            new Logger().error(error, ['API_GATEWAY']);
            throw new HttpException(error.message, HttpStatus.INTERNAL_SERVER_ERROR);
        }
    }

    @ApiOperation({
        summary: 'Migrate policy data.',
        description: 'Migrate policy data. Only users with the Standard Registry role are allowed to make the request.',
    })
    @ApiExtraModels(MigrationConfigDTO, InternalServerErrorDTO)
    @ApiBody({
        description: 'Migration config.',
        schema: {
            $ref: getSchemaPath(MigrationConfigDTO)
        }
    })
    @ApiOkResponse({
        description: 'Errors while migration.',
        schema: {
            type: 'array',
            items: {
                type: 'object',
                properties: {
                    error: {
                        type: 'string'
                    },
                    id: {
                        type: 'string'
                    }
                }
            }
        },
    })
    @ApiInternalServerErrorResponse({
        description: 'Internal server error.',
        schema: {
            $ref: getSchemaPath(InternalServerErrorDTO)
        }
    })
    @ApiSecurity('bearerAuth')
    @Post('/migrate-data')
    @HttpCode(HttpStatus.OK)
    async migrateData(@Req() req, @Response() res): Promise<any> {
        await checkPermission(UserRole.STANDARD_REGISTRY)(req.user);
        const engineService = new PolicyEngine();
        try {
            return res.send(await engineService.migrateData(
                req.user.did,
                req.body
            ));
        } catch (error) {
            new Logger().error(error, ['API_GATEWAY']);
            throw new HttpException(error.message, HttpStatus.INTERNAL_SERVER_ERROR);
        }
    }

    @ApiOperation({
        summary: 'Migrate policy data asynchronous.',
        description: 'Migrate policy data asynchronous. Only users with the Standard Registry role are allowed to make the request.',
    })
    @ApiExtraModels(MigrationConfigDTO, InternalServerErrorDTO)
    @ApiBody({
        description: 'Migration config.',
        schema: {
            $ref: getSchemaPath(MigrationConfigDTO)
        }
    })
    @ApiAcceptedResponse({
        description: 'Created task.',
        schema: {
            'type': 'object'
        },
    })
    @ApiInternalServerErrorResponse({
        description: 'Internal server error.',
        schema: {
            $ref: getSchemaPath(InternalServerErrorDTO)
        }
    })
    @ApiSecurity('bearerAuth')
    @Post('/push/migrate-data')
    @HttpCode(HttpStatus.ACCEPTED)
    async migrateDataAsync(@Req() req, @Response() res): Promise<any> {
        await checkPermission(UserRole.STANDARD_REGISTRY)(req.user);
        const user = req.user;
        const taskManager = new TaskManager();
        const task = taskManager.start(TaskAction.MIGRATE_DATA, user.id);
        RunFunctionAsync<ServiceError>(async () => {
            const engineService = new PolicyEngine();
            await engineService.migrateDataAsync(req.user.did, req.body, task);
        }, async (error) => {
            new Logger().error(error, ['API_GATEWAY']);
            taskManager.addError(task.taskId, { code: 500, message: 'Unknown error: ' + error.message });
        });
        return res.status(202).send(task);
    }

    @ApiOperation({
        summary: 'Creates a new policy.',
        description: 'Creates a new policy.' + ONLY_SR,
    })
    @ApiSecurity('bearerAuth')
    @ApiOkResponse({
        description: 'Successful operation.',
        schema: {
            'type': 'object'
        },
    })
    @ApiInternalServerErrorResponse({
        description: 'Internal server error.',
        schema: {
            $ref: getSchemaPath(InternalServerErrorDTO)
        }
    })
    @ApiSecurity('bearerAuth')
    @Post('/push')
    @HttpCode(HttpStatus.ACCEPTED)
    async createPolicyAsync(@Req() req, @Response() res): Promise<any> {
        await checkPermission(UserRole.STANDARD_REGISTRY)(req.user);
        const model = req.body;
        const user = req.user;
        const taskManager = new TaskManager();
        const task = taskManager.start(TaskAction.CREATE_POLICY, user.id);
        RunFunctionAsync<ServiceError>(async () => {
            const engineService = new PolicyEngine();
            await engineService.createPolicyAsync(model, user, task);
        }, async (error) => {
            new Logger().error(error, ['API_GATEWAY']);
            taskManager.addError(task.taskId, { code: 500, message: error.message });
        });
        return res.status(202).send(task);
    }

    @ApiOperation({})
    @ApiSecurity('bearerAuth')
    @ApiOkResponse({
        description: 'Successful operation.',
        schema: {
            'type': 'object'
        },
    })
    @ApiInternalServerErrorResponse({
        description: 'Internal server error.',
        schema: {
            $ref: getSchemaPath(InternalServerErrorDTO)
        }
    })
    @ApiSecurity('bearerAuth')
    @Post('/push/:policyId')
    @HttpCode(HttpStatus.ACCEPTED)
    async updatePolicyAsync(@Req() req, @Response() res): Promise<any> {
        await checkPermission(UserRole.STANDARD_REGISTRY)(req.user);
        const policyId = req.params.policyId;
        const model = req.body;
        const user = req.user;
        const taskManager = new TaskManager();
        const task = taskManager.start(TaskAction.CLONE_POLICY, user.id);
        RunFunctionAsync<ServiceError>(async () => {
            const engineService = new PolicyEngine();
            await engineService.clonePolicyAsync(policyId, model, user, task);
        }, async (error) => {
            new Logger().error(error, ['API_GATEWAY']);
            taskManager.addError(task.taskId, { code: 500, message: error.message });
        });
        return res.status(202).send(task);
    }

    @ApiSecurity('bearerAuth')
    @Delete('/push/:policyId')
    @HttpCode(HttpStatus.ACCEPTED)
    async deletePolicyAsync(@Req() req, @Response() res): Promise<any> {
        await checkPermission(UserRole.STANDARD_REGISTRY)(req.user);
        const policyId = req.params.policyId;
        const user = req.user;
        const taskManager = new TaskManager();
        const task = taskManager.start(TaskAction.DELETE_POLICY, user.id);
        RunFunctionAsync<ServiceError>(async () => {
            const engineService = new PolicyEngine();
            await engineService.deletePolicyAsync(policyId, user, task);
        }, async (error) => {
            new Logger().error(error, ['API_GATEWAY']);
            taskManager.addError(task.taskId, { code: 500, message: error.message });
        });
        return res.status(202).send(task);
    }

    @ApiOperation({
        summary: 'Retrieves policy configuration.',
        description: 'Retrieves policy configuration for the specified policy ID.' + ONLY_SR,
    })
    @ApiSecurity('bearerAuth')
    @ApiOkResponse({
        description: 'Successful operation.',
        schema: {
            'type': 'object'
        },
    })
    @ApiInternalServerErrorResponse({
        description: 'Internal server error.',
        schema: {
            $ref: getSchemaPath(InternalServerErrorDTO)
        }
    })
    @ApiSecurity('bearerAuth')
    @Get('/:policyId')
    @HttpCode(HttpStatus.OK)
    async getPolicy(@Req() req, @Response() res): Promise<any> {
        await checkPermission(UserRole.STANDARD_REGISTRY, UserRole.USER, UserRole.AUDITOR)(req.user);
        const users = new Users();
        const engineService = new PolicyEngine();
        try {
            const user = await users.getUser(req.user.username);
            const model = (await engineService.getPolicy({
                filters: req.params.policyId,
                userDid: user.did,
            })) as any;
            return res.send(model);
        } catch (error) {
            new Logger().error(error, ['API_GATEWAY']);
            throw new HttpException(error.message, HttpStatus.INTERNAL_SERVER_ERROR);
        }
    }

    @ApiOperation({
        summary: 'Updates policy configuration.',
        description: 'Updates policy configuration for the specified policy ID.' + ONLY_SR,
    })
    @ApiSecurity('bearerAuth')
    @ApiOkResponse({
        description: 'Successful operation.',
        schema: {
            'type': 'object'
        },
    })
    @ApiInternalServerErrorResponse({
        description: 'Internal server error.',
        schema: {
            $ref: getSchemaPath(InternalServerErrorDTO)
        }
    })
    @ApiSecurity('bearerAuth')
    @Put('/:policyId')
    @HttpCode(HttpStatus.OK)
    async updatePolicy(@Req() req, @Response() res): Promise<any> {
        await checkPermission(UserRole.STANDARD_REGISTRY)(req.user);
        const engineService = new PolicyEngine();
        let model: any;
        try {
            model = await engineService.getPolicy({ filters: req.params.policyId }) as any;
        } catch (error) {
            new Logger().error(error, ['API_GATEWAY']);
            throw new HttpException(error.message, HttpStatus.INTERNAL_SERVER_ERROR);
        }
        if (!model) {
            throw new HttpException('Policy does not exist.', HttpStatus.NOT_FOUND)
        }
        try {
            const policy = req.body;
            model.config = policy.config;
            model.name = policy.name;
            model.version = policy.version;
            model.description = policy.description;
            model.topicDescription = policy.topicDescription;
            model.policyRoles = policy.policyRoles;
            model.policyNavigation = policy.policyNavigation;
            model.policyTopics = policy.policyTopics;
            model.policyTokens = policy.policyTokens;
            model.policyGroups = policy.policyGroups;
            model.categories = policy.categories;
            model.projectSchema = policy.projectSchema;
            const result = await engineService.savePolicy(model, req.user, req.params.policyId);
            return res.json(result);
        } catch (error) {
            new Logger().error(error, ['API_GATEWAY']);
            throw new HttpException(error.message, HttpStatus.INTERNAL_SERVER_ERROR);
        }
    }

    @ApiOperation({
        summary: 'Publishes the policy onto IPFS.',
        description: 'Publishes the policy with the specified (internal) policy ID onto IPFS, sends a message featuring its IPFS CID into the corresponding Hedera topic.' + ONLY_SR,
    })
    @ApiSecurity('bearerAuth')
    @ApiOkResponse({
        description: 'Successful operation.',
        schema: {
            'type': 'object'
        },
    })
    @ApiInternalServerErrorResponse({
        description: 'Internal server error.',
        schema: {
            $ref: getSchemaPath(InternalServerErrorDTO)
        }
    })
    @ApiSecurity('bearerAuth')
    @Put('/:policyId/publish')
    @HttpCode(HttpStatus.OK)
    async publishPolicy(@Req() req, @Response() res): Promise<any> {
        await checkPermission(UserRole.STANDARD_REGISTRY)(req.user);
        const engineService = new PolicyEngine();
        try {
            return res.json(await engineService.publishPolicy(req.body, req.user, req.params.policyId));
        } catch (error) {
            new Logger().error(error, ['API_GATEWAY']);
            throw new HttpException(error.message, HttpStatus.INTERNAL_SERVER_ERROR);
        }
    }

    @ApiOperation({
        summary: 'Publishes the policy onto IPFS.',
        description: 'Publishes the policy with the specified (internal) policy ID onto IPFS, sends a message featuring its IPFS CID into the corresponding Hedera topic.' + ONLY_SR,
    })
    @ApiSecurity('bearerAuth')
    @ApiOkResponse({
        description: 'Successful operation.',
        schema: {
            'type': 'object'
        },
    })
    @ApiInternalServerErrorResponse({
        description: 'Internal server error.',
        schema: {
            $ref: getSchemaPath(InternalServerErrorDTO)
        }
    })
    @ApiSecurity('bearerAuth')
    @Put('/push/:policyId/publish')
    @HttpCode(HttpStatus.ACCEPTED)
    async publishPolicyAsync(@Req() req, @Response() res): Promise<any> {
        await checkPermission(UserRole.STANDARD_REGISTRY)(req.user);
        const model = req.body;
        const user = req.user;
        const policyId = req.params.policyId;
        const taskManager = new TaskManager();
        const task = taskManager.start(TaskAction.PUBLISH_POLICY, user.id);
        RunFunctionAsync<ServiceError>(async () => {
            const engineService = new PolicyEngine();
            await engineService.publishPolicyAsync(model, user, policyId, task);
        }, async (error) => {
            new Logger().error(error, ['API_GATEWAY']);
            taskManager.addError(task.taskId, { code: 500, message: error.message || error });
        });

        return res.status(202).send(task);
    }

    @ApiOperation({
        summary: 'Dry Run policy.',
        description: 'Run policy without making any persistent changes or executing transaction.' + ONLY_SR,
    })
    @ApiSecurity('bearerAuth')
    @ApiOkResponse({
        description: 'Successful operation.',
        schema: {
            'type': 'object'
        },
    })
    @ApiInternalServerErrorResponse({
        description: 'Internal server error.',
        schema: {
            $ref: getSchemaPath(InternalServerErrorDTO)
        }
    })
    @ApiSecurity('bearerAuth')
    @Put('/:policyId/dry-run')
    @HttpCode(HttpStatus.OK)
    async dryRunPolicy(@Req() req, @Response() res): Promise<any> {
        await checkPermission(UserRole.STANDARD_REGISTRY)(req.user);
        const engineService = new PolicyEngine();
        try {
            return res.json(await engineService.dryRunPolicy(req.user, req.params.policyId));
        } catch (error) {
            new Logger().error(error, ['API_GATEWAY']);
            throw new HttpException(error.message, HttpStatus.INTERNAL_SERVER_ERROR);
        }
    }

    @ApiOperation({
        summary: 'Discontunue policy.',
        description: 'Discontunue policy. Only users with the Standard Registry role are allowed to make the request.',
    })
    @ApiExtraModels(InternalServerErrorDTO)
    @ApiParam({
        name: 'policyId',
        description: 'Policy identifier.',
        required: true
    })
    @ApiBody({
        description: 'Discontinue details.',
        schema: {
            type: 'object',
            properties: {
                'date': {
                    type: 'date'
                }
            }
        }
    })
    @ApiSecurity('bearerAuth')
    @ApiOkResponse({
        description: 'Policies.',
        schema: {
            'type': 'array',
            items: {
                type: 'object'
            }
        },
    })
    @ApiInternalServerErrorResponse({
        description: 'Internal server error.',
        schema: {
            $ref: getSchemaPath(InternalServerErrorDTO)
        }
    })
    @ApiSecurity('bearerAuth')
    @Put('/:policyId/discontinue')
    @HttpCode(HttpStatus.OK)
    async discontinuePolicy(@Req() req, @Response() res): Promise<any> {
        await checkPermission(UserRole.STANDARD_REGISTRY)(req.user);
        const engineService = new PolicyEngine();
        try {
            return res.json(await engineService.discontinuePolicy(req.user, req.params.policyId, req.body?.date));
        } catch (error) {
            new Logger().error(error, ['API_GATEWAY']);
            throw new HttpException(error.message, HttpStatus.INTERNAL_SERVER_ERROR);
        }
    }

    @ApiOperation({
        summary: 'Dry Run policy.',
        description: 'Run policy without making any persistent changes or executing transaction.' + ONLY_SR,
    })
    @ApiSecurity('bearerAuth')
    @ApiOkResponse({
        description: 'Successful operation.',
        schema: {
            'type': 'object'
        },
    })
    @ApiInternalServerErrorResponse({
        description: 'Internal server error.',
        schema: {
            $ref: getSchemaPath(InternalServerErrorDTO)
        }
    })
    @ApiSecurity('bearerAuth')
    @Put('/:policyId/draft')
    @HttpCode(HttpStatus.OK)
    async draftPolicy(@Req() req, @Response() res): Promise<any> {
        await checkPermission(UserRole.STANDARD_REGISTRY)(req.user);
        const engineService = new PolicyEngine();
        try {
            return res.json(await engineService.draft(req.user, req.params.policyId));
        } catch (error) {
            new Logger().error(error, ['API_GATEWAY']);
            throw new HttpException(error.message, HttpStatus.INTERNAL_SERVER_ERROR);
        }
    }

    @ApiOperation({
        summary: 'Validates policy.',
        description: 'Validates selected policy.' + ONLY_SR,
    })
    @ApiSecurity('bearerAuth')
    @ApiOkResponse({
        description: 'Successful operation.',
        schema: {
            'type': 'object'
        },
    })
    @ApiInternalServerErrorResponse({
        description: 'Internal server error.',
        schema: {
            $ref: getSchemaPath(InternalServerErrorDTO)
        }
    })
    @ApiSecurity('bearerAuth')
    @Post('/validate')
    @HttpCode(HttpStatus.OK)
    async validatePolicy(@Req() req, @Response() res): Promise<any> {
        await checkPermission(UserRole.STANDARD_REGISTRY)(req.user);
        const engineService = new PolicyEngine();
        try {
            return res.send(await engineService.validatePolicy(req.body, req.user));
        } catch (error) {
            new Logger().error(error, ['API_GATEWAY']);
            throw new HttpException(error.message, HttpStatus.INTERNAL_SERVER_ERROR);
        }
    }

    @ApiOperation({
        summary: 'Returns a policy navigation.',
        description: 'Returns a policy navigation.',
    })
    @ApiSecurity('bearerAuth')
    @ApiOkResponse({
        description: 'Successful operation.',
        schema: {
            'type': 'object'
        },
    })
    @ApiInternalServerErrorResponse({
        description: 'Internal server error.',
        schema: {
            $ref: getSchemaPath(InternalServerErrorDTO)
        }
    })
    @ApiSecurity('bearerAuth')
    @Get('/:policyId/navigation')
    @HttpCode(HttpStatus.OK)
    async getPolicyNavigation(@Req() req, @Response() res): Promise<any> {
        await checkPermission(UserRole.STANDARD_REGISTRY, UserRole.USER)(req.user);
        const engineService = new PolicyEngine();
        try {
            return res.send(await engineService.getNavigation(req.user, req.params.policyId));
        } catch (error) {
            new Logger().error(error, ['API_GATEWAY']);
            throw new HttpException(error.message, HttpStatus.INTERNAL_SERVER_ERROR);
        }
    }

    @ApiOperation({
        summary: 'Returns a list of groups the user is a member of.',
        description: 'Returns a list of groups the user is a member of.',
    })
    @ApiSecurity('bearerAuth')
    @ApiOkResponse({
        description: 'Successful operation.',
        schema: {
            'type': 'object'
        },
    })
    @ApiInternalServerErrorResponse({
        description: 'Internal server error.',
        schema: {
            $ref: getSchemaPath(InternalServerErrorDTO)
        }
    })
    @ApiSecurity('bearerAuth')
    @Get('/:policyId/groups')
    @HttpCode(HttpStatus.OK)
    async getPolicyGroups(@Req() req, @Response() res): Promise<any> {
        await checkPermission(UserRole.STANDARD_REGISTRY, UserRole.USER)(req.user);
        const engineService = new PolicyEngine();
        try {
            return res.send(await engineService.getGroups(req.user, req.params.policyId));
        } catch (error) {
            new Logger().error(error, ['API_GATEWAY']);
            throw new HttpException(error.message, HttpStatus.INTERNAL_SERVER_ERROR);
        }
    }

    @ApiOperation({
        summary: 'Get policy documents.',
        description: 'Get policy documents. Only users with the Standard Registry role are allowed to make the request.',
    })
    @ApiExtraModels(InternalServerErrorDTO)
    @ApiParam({
        description: 'Policy identifier.',
        name: 'policyId',
        required: true
    })
    @ApiQuery({
        description: 'Include document field.',
        name: 'includeDocument',
        type: 'boolean'
    })
    @ApiQuery({
        description: 'Document type.',
        name: 'type',
        enum: DocumentType
    })
    @ApiQuery({
        description: 'Page index.',
        name: 'pageIndex',
        type: 'number'
    })
    @ApiQuery({
        description: 'Page size.',
        name: 'pageSize',
        type: 'number'
    })
    @ApiSecurity('bearerAuth')
    @ApiOkResponse({
        description: 'Documents.',
        schema: {
            'type': 'array',
            items: {
                type: 'object'
            }
        },
        headers: {
            'X-Total-Count': {
                description: 'Total documents count.'
            }
        }
    })
    @ApiInternalServerErrorResponse({
        description: 'Internal server error.',
        schema: {
            $ref: getSchemaPath(InternalServerErrorDTO)
        }
    })
    @ApiSecurity('bearerAuth')
    @Get('/:policyId/documents')
    @HttpCode(HttpStatus.OK)
    async getPolicyDocuments(@Req() req, @Response() res): Promise<any> {
        await checkPermission(UserRole.STANDARD_REGISTRY)(req.user);
        const engineService = new PolicyEngine();
        try {
            const [ documents, count ] = await engineService.getDocuments(
                req.user.did,
                req.params.policyId,
                req.query?.includeDocument?.toLowerCase() === 'true',
                req.query?.type,
                req.query?.pageIndex,
                req.query?.pageSize,
            );
            return res.setHeader('X-Total-Count', count).json(documents);
        } catch (error) {
            new Logger().error(error, ['API_GATEWAY']);
            throw new HttpException(error.message, HttpStatus.INTERNAL_SERVER_ERROR);
        }
    }

    @ApiOperation({
        summary: 'Makes the selected group active.',
        description: 'Makes the selected group active. if UUID is not set then returns the user to the default state.',
    })
    @ApiSecurity('bearerAuth')
    @ApiOkResponse({
        description: 'Successful operation.',
        schema: {
            'type': 'object'
        },
    })
    @ApiInternalServerErrorResponse({
        description: 'Internal server error.',
        schema: {
            $ref: getSchemaPath(InternalServerErrorDTO)
        }
    })
    @ApiSecurity('bearerAuth')
    @Post('/:policyId/groups')
    @HttpCode(HttpStatus.OK)
    async setPolicyGroups(@Req() req, @Response() res): Promise<any> {
        await checkPermission(UserRole.STANDARD_REGISTRY, UserRole.USER)(req.user);
        const engineService = new PolicyEngine();
        try {
            return res.send(await engineService.selectGroup(req.user, req.params.policyId, req.body.uuid));
        } catch (error) {
            new Logger().error(error, ['API_GATEWAY']);
            throw new HttpException(error.message, HttpStatus.INTERNAL_SERVER_ERROR);
        }
    }

    @ApiOperation({
        summary: 'Retrieves data for the policy root block.',
        description: 'Returns data from the root policy block. Only users with the Standard Registry and Installer role are allowed to make the request.',
    })
    @ApiSecurity('bearerAuth')
    @ApiOkResponse({
        description: 'Successful operation.',
        schema: {
            'type': 'object'
        },
    })
    @ApiInternalServerErrorResponse({
        description: 'Internal server error.',
        schema: {
            $ref: getSchemaPath(InternalServerErrorDTO)
        }
    })
    @ApiSecurity('bearerAuth')
    @Get('/:policyId/blocks')
    @HttpCode(HttpStatus.OK)
    async getPolicyBlocks(@Req() req, @Response() res): Promise<any> {
        await checkPermission(UserRole.STANDARD_REGISTRY, UserRole.USER)(req.user);
        const engineService = new PolicyEngine();
        try {
            return res.send(await engineService.getPolicyBlocks(req.user, req.params.policyId));
        } catch (error) {
            new Logger().error(error, ['API_GATEWAY']);
            throw new HttpException(error.message, HttpStatus.INTERNAL_SERVER_ERROR);
        }
    }

    @ApiOperation({
        summary: 'Requests block data.',
        description: 'Requests block data. Only users with a role that described in block are allowed to make the request.',
    })
    @ApiSecurity('bearerAuth')
    @ApiOkResponse({
        description: 'Successful operation.',
        schema: {
            'type': 'object'
        },
    })
    @ApiInternalServerErrorResponse({
        description: 'Internal server error.',
        schema: {
            $ref: getSchemaPath(InternalServerErrorDTO)
        }
    })
    @ApiSecurity('bearerAuth')
    @Get('/:policyId/blocks/:uuid')
    @HttpCode(HttpStatus.OK)
    async getBlockData(@Req() req, @Response() res): Promise<any> {
        await checkPermission(UserRole.STANDARD_REGISTRY, UserRole.USER)(req.user);
        const engineService = new PolicyEngine();
        try {
            return res.send(await engineService.getBlockData(req.user, req.params.policyId, req.params.uuid));
        } catch (error) {
            new Logger().error(error, ['API_GATEWAY']);
            throw new HttpException(error.message, HttpStatus.INTERNAL_SERVER_ERROR);
        }
    }

    @ApiOperation({
        summary: 'Sends data to the specified block.',
        description: 'Sends data to the specified block.',
    })
    @ApiSecurity('bearerAuth')
    @ApiOkResponse({
        description: 'Successful operation.',
        schema: {
            'type': 'object'
        },
    })
    @ApiInternalServerErrorResponse({
        description: 'Internal server error.',
        schema: {
            $ref: getSchemaPath(InternalServerErrorDTO)
        }
    })
    @ApiSecurity('bearerAuth')
    @Post('/:policyId/blocks/:uuid')
    @HttpCode(HttpStatus.OK)
    async setBlockData(@Req() req, @Response() res): Promise<any> {
        await checkPermission(UserRole.STANDARD_REGISTRY, UserRole.USER)(req.user);
        const engineService = new PolicyEngine();
        try {
            return res.send(
                await engineService.setBlockData(req.user, req.params.policyId, req.params.uuid, req.body)
            );
        } catch (error) {
            new Logger().error(error, ['API_GATEWAY']);
            throw new HttpException(error.message, HttpStatus.INTERNAL_SERVER_ERROR);
        }
    }

    @ApiOperation({
        summary: 'Sends data to the specified block.',
        description: 'Sends data to the specified block.',
    })
    @ApiSecurity('bearerAuth')
    @ApiOkResponse({
        description: 'Successful operation.',
        schema: {
            'type': 'object'
        },
    })
    @ApiInternalServerErrorResponse({
        description: 'Internal server error.',
        schema: {
            $ref: getSchemaPath(InternalServerErrorDTO)
        }
    })
    @ApiSecurity('bearerAuth')
    @Post('/:policyId/tag/:tagName/blocks')
    @HttpCode(HttpStatus.OK)
    async setBlocksByTagName(@Req() req, @Response() res): Promise<any> {
        await checkPermission(UserRole.STANDARD_REGISTRY, UserRole.USER)(req.user);
        const engineService = new PolicyEngine();
        try {
            return res.send(await engineService.setBlockDataByTag(req.user, req.params.policyId, req.params.tagName, req.body));
        } catch (error) {
            new Logger().error(error, ['API_GATEWAY']);
            throw new HttpException(error.message, HttpStatus.INTERNAL_SERVER_ERROR);
        }
    }

    @ApiOperation({
        summary: 'Requests block data.',
        description: 'Requests block data by tag. Only users with a role that described in block are allowed to make the request.',
    })
    @ApiSecurity('bearerAuth')
    @ApiOkResponse({
        description: 'Successful operation.',
        schema: {
            'type': 'object'
        },
    })
    @ApiInternalServerErrorResponse({
        description: 'Internal server error.',
        schema: {
            $ref: getSchemaPath(InternalServerErrorDTO)
        }
    })
    @ApiSecurity('bearerAuth')
    @Get('/:policyId/tag/:tagName')
    @HttpCode(HttpStatus.OK)
    async getBlockByTagName(@Req() req, @Response() res): Promise<any> {
        await checkPermission(UserRole.STANDARD_REGISTRY, UserRole.USER)(req.user);
        const engineService = new PolicyEngine();
        try {
            return res.send(await engineService.getBlockByTagName(req.user, req.params.policyId, req.params.tagName));
        } catch (error) {
            new Logger().error(error, ['API_GATEWAY']);
            throw new HttpException(error.message, HttpStatus.INTERNAL_SERVER_ERROR);
        }
    }

    @ApiOperation({
        summary: 'Requests block data.',
        description: 'Requests block data by tag. Only users with a role that described in block are allowed to make the request.',
    })
    @ApiSecurity('bearerAuth')
    @ApiOkResponse({
        description: 'Successful operation.',
        schema: {
            'type': 'object'
        },
    })
    @ApiInternalServerErrorResponse({
        description: 'Internal server error.',
        schema: {
            $ref: getSchemaPath(InternalServerErrorDTO)
        }
    })
    @ApiSecurity('bearerAuth')
    @Get('/:policyId/tag/:tagName/blocks')
    @HttpCode(HttpStatus.OK)
    async getBlocksByTagName(@Req() req, @Response() res): Promise<any> {
        await checkPermission(UserRole.STANDARD_REGISTRY, UserRole.USER)(req.user);
        const engineService = new PolicyEngine();
        try {
            return res.send(await engineService.getBlockDataByTag(req.user, req.params.policyId, req.params.tagName));
        } catch (error) {
            new Logger().error(error, ['API_GATEWAY']);
            throw new HttpException(error.message, HttpStatus.INTERNAL_SERVER_ERROR);
        }
    }

    @Get('/:policyId/blocks/:uuid/parents')
    @HttpCode(HttpStatus.OK)
    async getBlockParents(@Req() req, @Response() res): Promise<any> {
        await checkPermission(UserRole.STANDARD_REGISTRY, UserRole.USER)(req.user);
        const engineService = new PolicyEngine();
        try {
            return res.send(await engineService.getBlockParents(req.user, req.params.policyId, req.params.uuid));
        } catch (error) {
            new Logger().error(error, ['API_GATEWAY']);
            throw new HttpException(error.message, HttpStatus.INTERNAL_SERVER_ERROR);
        }
    }








    /**
     * Export policy in a zip file.
     */
    @Get('/:policyId/export/file')
    @Auth(
        UserRole.STANDARD_REGISTRY
    )
    @ApiSecurity('bearerAuth')
    @ApiOperation({
        summary: 'Return policy and its artifacts in a zip file format for the specified policy.',
        description: 'Returns a zip file containing the published policy and all associated artifacts, i.e. schemas and VCs.' + ONLY_SR,
    })
    @ApiImplicitParam({
        name: 'policyId',
        type: String,
        description: 'Policy Id',
        required: true,
        example: '000000000000000000000001'
    })
    @ApiOkResponse({
        description: 'Successful operation.',
        schema: {
            type: 'string',
            format: 'binary'
        },
    })
    @ApiUnauthorizedResponse({
        description: 'Unauthorized.',
    })
    @ApiForbiddenResponse({
        description: 'Forbidden.',
    })
    @ApiInternalServerErrorResponse({
        description: 'Internal server error.',
        type: InternalServerErrorDTO
    })
    @HttpCode(HttpStatus.OK)
    async getPolicyExportFile(
        @AuthUser() user: IAuthUser,
        @Param('policyId') policyId: string,
        @Response() res: any
    ): Promise<any> {
        try {
            const engineService = new PolicyEngine();
            const policyFile: any = await engineService.exportFile(user, policyId);
            const policy: any = await engineService.getPolicy({ filters: policyId });
            res.setHeader('Content-disposition', `attachment; filename=${policy.name}`);
            res.setHeader('Content-type', 'application/zip');
            return res.send(policyFile);
        } catch (error) {
            new Logger().error(error, ['API_GATEWAY']);
            throw error
        }
    }

    /**
     * Export policy in a Heder message.
     */
    @Get('/:policyId/export/message')
    @Auth(
        UserRole.STANDARD_REGISTRY
    )
    @ApiSecurity('bearerAuth')
    @ApiOperation({
        summary: 'Return Heder message ID for the specified published policy.',
        description: 'Returns the Hedera message ID for the specified policy published onto IPFS.' + ONLY_SR,
    })
    @ApiImplicitParam({
        name: 'policyId',
        type: String,
        description: 'Policy Id',
        required: true,
        example: '000000000000000000000001'
    })

    @ApiOkResponse({
        description: 'Successful operation.',
        schema: {
            'type': 'object'
        },
    })
    @ApiUnauthorizedResponse({
        description: 'Unauthorized.',
    })
    @ApiForbiddenResponse({
        description: 'Forbidden.',
    })
    @ApiInternalServerErrorResponse({
        description: 'Internal server error.',
        type: InternalServerErrorDTO
    })
    @HttpCode(HttpStatus.OK)
    async getPolicyExportMessage(
        @AuthUser() user: IAuthUser,
        @Param('policyId') policyId: string,
    ): Promise<any> {
        try {
            const engineService = new PolicyEngine();
            return await engineService.exportMessage(user, policyId);
        } catch (error) {
            new Logger().error(error, ['API_GATEWAY']);
            throw error
        }
    }

    /**
     * Export policy in a xlsx file.
     */
    @Get('/:policyId/export/xlsx')
    @Auth(
        UserRole.STANDARD_REGISTRY
    )
    @ApiSecurity('bearerAuth')
    @ApiOperation({
        summary: 'Return policy and its artifacts in a xlsx file format for the specified policy.',
        description: 'Returns a xlsx file containing the published policy and all associated artifacts, i.e. schemas and VCs.' + ONLY_SR,
    })
    @ApiImplicitParam({
        name: 'policyId',
        type: String,
        description: 'Policy Id',
        required: true,
        example: '000000000000000000000001'
    })
    @ApiOkResponse({
        description: 'Successful operation.',
        schema: {
            type: 'string',
            format: 'binary'
        },
    })
    @ApiUnauthorizedResponse({
        description: 'Unauthorized.',
    })
    @ApiForbiddenResponse({
        description: 'Forbidden.',
    })
    @ApiInternalServerErrorResponse({
        description: 'Internal server error.',
        type: InternalServerErrorDTO
    })
    @HttpCode(HttpStatus.OK)
    async getPolicyExportXlsx(
        @AuthUser() user: IAuthUser,
        @Param('policyId') policyId: string,
        @Response() res: any
    ): Promise<any> {
        try {
            const engineService = new PolicyEngine();
            const policyFile: any = await engineService.exportXlsx(user, policyId);
            const policy: any = await engineService.getPolicy({ filters: policyId });
            res.setHeader('Content-disposition', `attachment; filename=${policy.name}`);
            res.setHeader('Content-type', 'application/zip');
            return res.send(policyFile);
        } catch (error) {
            new Logger().error(error, ['API_GATEWAY']);
            throw error
        }
    }

    @ApiOperation({
        summary: 'Imports new policy from IPFS.',
        description: 'Imports new policy and all associated artifacts from IPFS into the local DB.' + ONLY_SR,
    })
    @ApiSecurity('bearerAuth')
    @ApiOkResponse({
        description: 'Successful operation.',
        schema: {
            'type': 'object'
        },
    })
    @ApiInternalServerErrorResponse({
        description: 'Internal server error.',
        schema: {
            $ref: getSchemaPath(InternalServerErrorDTO)
        }
    })
    @ApiSecurity('bearerAuth')
    @Post('/import/message')
    @HttpCode(HttpStatus.CREATED)
    async importPolicyFromMessage(@Req() req, @Response() res): Promise<any> {
        await checkPermission(UserRole.STANDARD_REGISTRY)(req.user);
        const engineService = new PolicyEngine();
        const versionOfTopicId = req.query ? req.query.versionOfTopicId : null;
        try {
            const policies = await engineService.importMessage(req.user, req.body.messageId, versionOfTopicId);
            return res.status(201).send(policies);
        } catch (error) {
            new Logger().error(error, ['API_GATEWAY']);
            throw new HttpException(error.message, HttpStatus.INTERNAL_SERVER_ERROR);
        }
    }

    @ApiOperation({
        summary: 'Imports new policy from IPFS.',
        description: 'Imports new policy and all associated artifacts from IPFS into the local DB.' + ONLY_SR,
    })
    @ApiSecurity('bearerAuth')
    @ApiOkResponse({
        description: 'Successful operation.',
        schema: {
            'type': 'object'
        },
    })
    @ApiInternalServerErrorResponse({
        description: 'Internal server error.',
        schema: {
            $ref: getSchemaPath(InternalServerErrorDTO)
        }
    })
    @ApiSecurity('bearerAuth')
    @Post('/push/import/message')
    @HttpCode(HttpStatus.ACCEPTED)
    async importPolicyFromMessageAsync(@Req() req, @Response() res): Promise<any> {
        await checkPermission(UserRole.STANDARD_REGISTRY)(req.user);
        const user = req.user;
        const messageId = req.body.messageId;
        const versionOfTopicId = req.query ? req.query.versionOfTopicId : null;
        const taskManager = new TaskManager();
        const task = taskManager.start(TaskAction.IMPORT_POLICY_MESSAGE, user.id);
        RunFunctionAsync<ServiceError>(async () => {
            const engineService = new PolicyEngine();
            await engineService.importMessageAsync(user, messageId, versionOfTopicId, task);
        }, async (error) => {
            new Logger().error(error, ['API_GATEWAY']);
            taskManager.addError(task.taskId, { code: 500, message: 'Unknown error: ' + error.message });
        });
        return res.status(202).send(task);
    }





    @ApiOperation({
        summary: 'Policy preview from IPFS.',
        description: 'Previews the policy from IPFS without loading it into the local DB.' + ONLY_SR,
    })
    @ApiSecurity('bearerAuth')
    @ApiOkResponse({
        description: 'Successful operation.',
        schema: {
            'type': 'object'
        },
    })
    @ApiInternalServerErrorResponse({
        description: 'Internal server error.',
        schema: {
            $ref: getSchemaPath(InternalServerErrorDTO)
        }
    })
    @ApiSecurity('bearerAuth')
    @Post('/import/message/preview')
    @HttpCode(HttpStatus.OK)
    async importMessage(@Req() req, @Response() res): Promise<any> {
        await checkPermission(UserRole.STANDARD_REGISTRY)(req.user);
        const engineService = new PolicyEngine();
        try {
            return res.send(await engineService.importMessagePreview(req.user, req.body.messageId));
        } catch (error) {
            new Logger().error(error, ['API_GATEWAY']);
            throw new HttpException(error.message, HttpStatus.INTERNAL_SERVER_ERROR);
        }
    }

    @ApiOperation({
        summary: 'Policy preview from IPFS.',
        description: 'Previews the policy from IPFS without loading it into the local DB.' + ONLY_SR,
    })
    @ApiSecurity('bearerAuth')
    @ApiOkResponse({
        description: 'Successful operation.',
        schema: {
            'type': 'object'
        },
    })
    @ApiInternalServerErrorResponse({
        description: 'Internal server error.',
        schema: {
            $ref: getSchemaPath(InternalServerErrorDTO)
        }
    })
    @ApiSecurity('bearerAuth')
    @Post('/push/import/message/preview')
    @HttpCode(HttpStatus.ACCEPTED)
    async importFromMessagePreview(@Req() req, @Response() res) {
        await checkPermission(UserRole.STANDARD_REGISTRY)(req.user);
        const user = req.user;
        const messageId = req.body.messageId;
        const taskManager = new TaskManager();
        const task = taskManager.start(TaskAction.PREVIEW_POLICY_MESSAGE, user.id);
        RunFunctionAsync<ServiceError>(async () => {
            const engineService = new PolicyEngine();
            await engineService.importMessagePreviewAsync(user, messageId, task);
        }, async (error) => {
            new Logger().error(error, ['API_GATEWAY']);
            taskManager.addError(task.taskId, { code: 500, message: 'Unknown error: ' + error.message });
        });

        return res.status(202).send(task);
    }

    /**
     * Policy import from a zip file.
     */
    @Post('/import/file')
    @Auth(
        UserRole.STANDARD_REGISTRY
    )
    @ApiSecurity('bearerAuth')
    @ApiOperation({
        summary: 'Imports new policy from a zip file.',
        description: 'Imports new policy and all associated artifacts, such as schemas and VCs, from the provided zip file into the local DB.' + ONLY_SR,
    })
    @ApiImplicitQuery({
        name: 'versionOfTopicId',
        type: String,
        description: 'Topic Id',
        required: false
    })
    @ApiBody({
        description: 'A zip file containing policy config.',
        required: true,
        type: String
    })
    @ApiOkResponse({
        description: 'Successful operation.',
        schema: {
            'type': 'object'
        },
    })
    @ApiUnauthorizedResponse({
        description: 'Unauthorized.',
    })
    @ApiForbiddenResponse({
        description: 'Forbidden.',
    })
    @ApiInternalServerErrorResponse({
        description: 'Internal server error.',
        type: InternalServerErrorDTO
    })
    @HttpCode(HttpStatus.CREATED)
    async importPolicyFromFile(
        @AuthUser() user: IAuthUser,
        @Body() file: any,
        @Query('versionOfTopicId') versionOfTopicId,
        @Response() res: any
    ): Promise<any> {
        const engineService = new PolicyEngine();
        try {
            const policies = await engineService.importFile(user, file, versionOfTopicId);
            return res.status(201).send(policies);
        } catch (error) {
            new Logger().error(error, ['API_GATEWAY']);
            throw new HttpException(error.message, HttpStatus.INTERNAL_SERVER_ERROR);
        }
    }

    /**
     * Policy import from a zip file (async).
     */
    @Post('/push/import/file')
    @Auth(
        UserRole.STANDARD_REGISTRY
    )
    @ApiSecurity('bearerAuth')
    @ApiOperation({
        summary: 'Imports new policy from a zip file.',
        description: 'Imports new policy and all associated artifacts, such as schemas and VCs, from the provided zip file into the local DB.' + ONLY_SR,
    })
    @ApiImplicitQuery({
        name: 'versionOfTopicId',
        type: String,
        description: 'Topic Id',
        required: false
    })
    @ApiBody({
        description: 'A zip file containing policy config.',
        required: true,
        type: String
    })
    @ApiOkResponse({
        description: 'Successful operation.',
        schema: {
            'type': 'object'
        },
    })
    @ApiUnauthorizedResponse({
        description: 'Unauthorized.',
    })
    @ApiForbiddenResponse({
        description: 'Forbidden.',
    })
    @ApiInternalServerErrorResponse({
        description: 'Internal server error.',
        type: InternalServerErrorDTO
    })
    @HttpCode(HttpStatus.ACCEPTED)
    async importPolicyFromFileAsync(
        @AuthUser() user: IAuthUser,
        @Body() file: any,
        @Query('versionOfTopicId') versionOfTopicId,
        @Response() res: any
    ): Promise<any> {
        const taskManager = new TaskManager();
        const task = taskManager.start(TaskAction.IMPORT_POLICY_FILE, user.id);
        RunFunctionAsync<ServiceError>(async () => {
            const engineService = new PolicyEngine();
            await engineService.importFileAsync(user, file, versionOfTopicId, task);
        }, async (error) => {
            new Logger().error(error, ['API_GATEWAY']);
            taskManager.addError(task.taskId, { code: 500, message: 'Unknown error: ' + error.message });
        });
        return res.status(202).send(task);
    }

    /**
     * Policy preview from a zip file.
     */
    @Post('/import/file/preview')
    @Auth(
        UserRole.STANDARD_REGISTRY
    )
    @ApiSecurity('bearerAuth')
    @ApiOperation({
        summary: 'Policy preview from a zip file.',
        description: 'Previews the policy from a zip file without loading it into the local DB.' + ONLY_SR,
    })
    @ApiBody({
        description: 'A zip file containing policy config.',
        required: true,
        type: String
    })
    @ApiOkResponse({
        description: 'Successful operation.',
        schema: {
            'type': 'object'
        },
    })
    @ApiUnauthorizedResponse({
        description: 'Unauthorized.',
    })
    @ApiForbiddenResponse({
        description: 'Forbidden.',
    })
    @ApiInternalServerErrorResponse({
        description: 'Internal server error.',
        type: InternalServerErrorDTO
    })
    @HttpCode(HttpStatus.OK)
    async importPolicyFromFilePreview(
        @AuthUser() user: IAuthUser,
        @Body() file: any
    ) {
        try {
            const engineService = new PolicyEngine();
            return await engineService.importFilePreview(user, file);
        } catch (error) {
            new Logger().error(error, ['API_GATEWAY']);
            throw new HttpException(error.message, HttpStatus.INTERNAL_SERVER_ERROR);
        }
    }

    /**
     * Policy import from a zip file.
     */
    @Post('/import/xlsx')
    @Auth(
        UserRole.STANDARD_REGISTRY
    )
    @ApiSecurity('bearerAuth')
    @ApiOperation({
        summary: 'Imports new policy from a xlsx file.',
        description: 'Imports new policy and all associated artifacts, such as schemas and VCs, from the provided xlsx file into the local DB.' + ONLY_SR,
    })
    @ApiImplicitQuery({
        name: 'policyId',
        type: String,
        description: 'Policy Id',
        required: true,
        example: '000000000000000000000001'
    })
    @ApiBody({
        description: 'A xlsx file containing policy config.',
        required: true,
        type: String
    })
    @ApiOkResponse({
        description: 'Successful operation.',
        schema: {
            'type': 'object'
        },
    })
    @ApiUnauthorizedResponse({
        description: 'Unauthorized.',
    })
    @ApiForbiddenResponse({
        description: 'Forbidden.',
    })
    @ApiInternalServerErrorResponse({
        description: 'Internal server error.',
        type: InternalServerErrorDTO
    })
    @HttpCode(HttpStatus.CREATED)
    async importPolicyFromXlsx(
        @AuthUser() user: IAuthUser,
        @Query('policyId') policyId,
        @Body() file: any,
        @Response() res: any
    ): Promise<any> {
        try {
            const engineService = new PolicyEngine();
            const policies = await engineService.importXlsx(user, policyId, file);
            return res.status(201).send(policies);
        } catch (error) {
            new Logger().error(error, ['API_GATEWAY']);
            throw new HttpException(error.message, HttpStatus.INTERNAL_SERVER_ERROR);
        }
    }

    /**
     * Policy import from a xlsx file (async).
     */
    @Post('/push/import/xlsx')
    @Auth(
        UserRole.STANDARD_REGISTRY
    )
    @ApiSecurity('bearerAuth')
    @ApiOperation({
        summary: 'Imports new policy from a xlsx file.',
        description: 'Imports new policy and all associated artifacts, such as schemas and VCs, from the provided xlsx file into the local DB.' + ONLY_SR,
    })
    @ApiImplicitQuery({
        name: 'policyId',
        type: String,
        description: 'Policy Id',
        required: true,
        example: '000000000000000000000001'
    })
    @ApiBody({
        description: 'A xlsx file containing policy config.',
        required: true,
        type: String
    })
    @ApiOkResponse({
        description: 'Successful operation.',
        schema: {
            'type': 'object'
        },
    })
    @ApiUnauthorizedResponse({
        description: 'Unauthorized.',
    })
    @ApiForbiddenResponse({
        description: 'Forbidden.',
    })
    @ApiInternalServerErrorResponse({
        description: 'Internal server error.',
        type: InternalServerErrorDTO
    })
    @HttpCode(HttpStatus.ACCEPTED)
    async importPolicyFromXlsxAsync(
        @AuthUser() user: IAuthUser,
        @Query('policyId') policyId,
        @Body() file: any,
        @Response() res: any
    ): Promise<any> {
        const taskManager = new TaskManager();
        const task = taskManager.start(TaskAction.IMPORT_POLICY_FILE, user.id);
        RunFunctionAsync<ServiceError>(async () => {
            const engineService = new PolicyEngine();
            await engineService.importXlsxAsync(user, file, policyId, task);
        }, async (error) => {
            new Logger().error(error, ['API_GATEWAY']);
            taskManager.addError(task.taskId, { code: 500, message: 'Unknown error: ' + error.message });
        });
        return res.status(202).send(task);
    }

    /**
     * Policy preview from a xlsx file.
     */
    @Post('/import/xlsx/preview')
    @Auth(
        UserRole.STANDARD_REGISTRY
    )
    @ApiSecurity('bearerAuth')
    @ApiOperation({
        summary: 'Policy preview from a xlsx file.',
        description: 'Previews the policy from a xlsx file without loading it into the local DB.' + ONLY_SR,
    })
    @ApiBody({
        description: 'A xlsx file containing policy config.',
        required: true,
        type: String
    })
    @ApiOkResponse({
        description: 'Successful operation.',
        schema: {
            'type': 'object'
        },
    })
    @ApiUnauthorizedResponse({
        description: 'Unauthorized.',
    })
    @ApiForbiddenResponse({
        description: 'Forbidden.',
    })
    @ApiInternalServerErrorResponse({
        description: 'Internal server error.',
        type: InternalServerErrorDTO
    })
    @HttpCode(HttpStatus.OK)
    async importPolicyFromXlsxPreview(
        @AuthUser() user: IAuthUser,
        @Body() file: any
    ) {
        try {
            const engineService = new PolicyEngine();
            return await engineService.importXlsxPreview(user, file);
        } catch (error) {
            new Logger().error(error, ['API_GATEWAY']);
            throw new HttpException(error.message, HttpStatus.INTERNAL_SERVER_ERROR);
        }
    }





    @Get('/blocks/about')
    @HttpCode(HttpStatus.OK)
    async getBlockAbout(@Req() req, @Response() res) {
        await checkPermission(UserRole.STANDARD_REGISTRY)(req.user);
        const engineService = new PolicyEngine();
        try {
            return res.send(await engineService.blockAbout());
        } catch (error) {
            new Logger().error(error, ['API_GATEWAY']);
            throw new HttpException(error.message, HttpStatus.INTERNAL_SERVER_ERROR);
        }
    }

    @Get('/:policyId/dry-run/users')
    @HttpCode(HttpStatus.OK)
    async getDryRunUsers(@Req() req, @Response() res) {
        await checkPermission(UserRole.STANDARD_REGISTRY)(req.user);
        const engineService = new PolicyEngine();
        let policy;
        try {
            policy = await engineService.getPolicy({ filters: req.params.policyId }) as any;
        } catch (error) {
            new Logger().error(error, ['API_GATEWAY']);
            throw new HttpException(error.message, HttpStatus.INTERNAL_SERVER_ERROR);
        }
        if (!policy) {
            throw new HttpException('Policy does not exist.', HttpStatus.NOT_FOUND)
        }
        if (policy.owner !== req.user.did) {
            throw new HttpException('Invalid owner.', HttpStatus.FORBIDDEN)
        }
        if (policy.status !== PolicyType.DRY_RUN) {
            throw new HttpException('Invalid status.', HttpStatus.FORBIDDEN)
        }
        try {
            return res.send(await engineService.getVirtualUsers(req.params.policyId));
        } catch (error) {
            new Logger().error(error, ['API_GATEWAY']);
            throw new HttpException(error.message, HttpStatus.INTERNAL_SERVER_ERROR);
        }
    }

    @Post('/:policyId/dry-run/user')
    @HttpCode(HttpStatus.CREATED)
    async setDryRunUser(@Req() req, @Response() res) {
        await checkPermission(UserRole.STANDARD_REGISTRY)(req.user);
        const engineService = new PolicyEngine();
        let policy;
        try {
            policy = await engineService.getPolicy({ filters: req.params.policyId }) as any;
        } catch (error) {
            new Logger().error(error, ['API_GATEWAY']);
            throw new HttpException(error.message, HttpStatus.INTERNAL_SERVER_ERROR);
        }
        if (!policy) {
            throw new HttpException('Policy does not exist.', HttpStatus.NOT_FOUND)
        }
        if (policy.owner !== req.user.did) {
            throw new HttpException('Invalid owner.', HttpStatus.FORBIDDEN)
        }
        if (policy.status !== PolicyType.DRY_RUN) {
            throw new HttpException('Invalid status.', HttpStatus.FORBIDDEN)
        }
        try {
            return res.status(201).send(await engineService.createVirtualUser(req.params.policyId, req.user.did));
        } catch (error) {
            new Logger().error(error, ['API_GATEWAY']);
            throw new HttpException(error.message, HttpStatus.INTERNAL_SERVER_ERROR);
        }
    }

    @Post('/:policyId/dry-run/login')
    @HttpCode(HttpStatus.OK)
    async loginDryRunUser(@Req() req, @Response() res) {
        await checkPermission(UserRole.STANDARD_REGISTRY)(req.user);
        const engineService = new PolicyEngine();
        let policy;
        try {
            policy = await engineService.getPolicy({ filters: req.params.policyId }) as any;
        } catch (error) {
            new Logger().error(error, ['API_GATEWAY']);
            throw new HttpException(error.message, HttpStatus.INTERNAL_SERVER_ERROR);
        }
        if (!policy) {
            throw new HttpException('Policy does not exist.', HttpStatus.NOT_FOUND)
        }
        if (policy.owner !== req.user.did) {
            throw new HttpException('Invalid owner.', HttpStatus.FORBIDDEN)
        }
        if (policy.status !== PolicyType.DRY_RUN) {
            throw new HttpException('Invalid status.', HttpStatus.FORBIDDEN)
        }
        try {
            return res.send(await engineService.loginVirtualUser(req.params.policyId, req.body.did));
        } catch (error) {
            new Logger().error(error, ['API_GATEWAY']);
            throw new HttpException(error.message, HttpStatus.INTERNAL_SERVER_ERROR);
        }
    }

    @Post('/:policyId/dry-run/restart')
    @HttpCode(HttpStatus.OK)
    async restartDryRun(@Req() req, @Response() res) {
        await checkPermission(UserRole.STANDARD_REGISTRY)(req.user);
        const engineService = new PolicyEngine();
        let policy;
        try {
            policy = await engineService.getPolicy({ filters: req.params.policyId }) as any;
        } catch (error) {
            new Logger().error(error, ['API_GATEWAY']);
            throw new HttpException(error.message, HttpStatus.INTERNAL_SERVER_ERROR);
        }
        if (!policy) {
            throw new HttpException('Policy does not exist.', HttpStatus.NOT_FOUND)
        }
        if (policy.owner !== req.user.did) {
            throw new HttpException('Invalid owner.', HttpStatus.FORBIDDEN)
        }
        if (policy.status !== PolicyType.DRY_RUN) {
            throw new HttpException('Invalid status.', HttpStatus.FORBIDDEN)
        }
        try {
            return res.json(await engineService.restartDryRun(req.body, req.user, req.params.policyId));
        } catch (error) {
            new Logger().error(error, ['API_GATEWAY']);
            throw new HttpException(error.message, HttpStatus.INTERNAL_SERVER_ERROR);
        }
    }

    @Get('/:policyId/dry-run/transactions')
    @HttpCode(HttpStatus.OK)
    async getDryRunTransactions(@Req() req, @Response() res) {
        await checkPermission(UserRole.STANDARD_REGISTRY)(req.user);
        const engineService = new PolicyEngine();
        let policy;
        try {
            policy = await engineService.getPolicy({ filters: req.params.policyId }) as any;
        } catch (error) {
            new Logger().error(error, ['API_GATEWAY']);
            throw new HttpException(error.message, HttpStatus.INTERNAL_SERVER_ERROR);
        }
        if (!policy) {
            throw new HttpException('Policy does not exist.', HttpStatus.NOT_FOUND)
        }
        if (policy.owner !== req.user.did) {
            throw new HttpException('Invalid owner.', HttpStatus.FORBIDDEN)
        }
        try {
            let pageIndex: any;
            let pageSize: any;
            if (req.query && req.query.pageIndex && req.query.pageSize) {
                pageIndex = req.query.pageIndex;
                pageSize = req.query.pageSize;
            }
            const [data, count] = await engineService.getVirtualDocuments(req.params.policyId, 'transactions', pageIndex, pageSize)
            return res.setHeader('X-Total-Count', count).json(data);
        } catch (error) {
            new Logger().error(error, ['API_GATEWAY']);
            throw new HttpException(error.message, HttpStatus.INTERNAL_SERVER_ERROR);
        }
    }

    @Get('/:policyId/dry-run/artifacts')
    @HttpCode(HttpStatus.OK)
    async getDryRunArtifacts(@Req() req, @Response() res) {
        await checkPermission(UserRole.STANDARD_REGISTRY)(req.user);
        const engineService = new PolicyEngine();
        let policy;
        try {
            policy = await engineService.getPolicy({ filters: req.params.policyId }) as any;
        } catch (error) {
            new Logger().error(error, ['API_GATEWAY']);
            throw new HttpException(error.message, HttpStatus.INTERNAL_SERVER_ERROR);
        }
        if (!policy) {
            throw new HttpException('Policy does not exist.', HttpStatus.NOT_FOUND)
        }
        if (policy.owner !== req.user.did) {
            throw new HttpException('Invalid owner.', HttpStatus.FORBIDDEN)
        }

        try {
            let pageIndex: any;
            let pageSize: any;
            if (req.query && req.query.pageIndex && req.query.pageSize) {
                pageIndex = req.query.pageIndex;
                pageSize = req.query.pageSize;
            }
            const [data, count] = await engineService.getVirtualDocuments(req.params.policyId, 'artifacts', pageIndex, pageSize);
            return res.setHeader('X-Total-Count', count).json(data);
        } catch (error) {
            new Logger().error(error, ['API_GATEWAY']);
            throw new HttpException(error.message, HttpStatus.INTERNAL_SERVER_ERROR);
        }
    }

    @Get('/:policyId/dry-run/ipfs')
    @HttpCode(HttpStatus.OK)
    async getDryRunIpfs(@Req() req, @Response() res) {
        await checkPermission(UserRole.STANDARD_REGISTRY)(req.user);
        const engineService = new PolicyEngine();
        let policy;
        try {
            policy = await engineService.getPolicy({ filters: req.params.policyId }) as any;
        } catch (error) {
            new Logger().error(error, ['API_GATEWAY']);
            throw new HttpException(error.message, HttpStatus.INTERNAL_SERVER_ERROR);
        }
        if (!policy) {
            throw new HttpException('Policy does not exist.', HttpStatus.NOT_FOUND)
        }
        if (policy.owner !== req.user.did) {
            throw new HttpException('Invalid owner.', HttpStatus.FORBIDDEN)
        }
        try {
            let pageIndex: any;
            let pageSize: any;
            if (req.query && req.query.pageIndex && req.query.pageSize) {
                pageIndex = req.query.pageIndex;
                pageSize = req.query.pageSize;
            }
            const [data, count] = await engineService.getVirtualDocuments(req.params.policyId, 'ipfs', pageIndex, pageSize)
            return res.setHeader('X-Total-Count', count).json(data);
        } catch (error) {
            new Logger().error(error, ['API_GATEWAY']);
            throw new HttpException(error.message, HttpStatus.INTERNAL_SERVER_ERROR);
        }
    }

    @Get('/:policyId/multiple')
    @HttpCode(HttpStatus.OK)
    async getMultiplePolicies(@Req() req, @Response() res) {
        await checkPermission(UserRole.STANDARD_REGISTRY, UserRole.USER)(req.user);
        const engineService = new PolicyEngine();
        try {
            return res.send(await engineService.getMultiPolicy(req.user, req.params.policyId));
        } catch (error) {
            new Logger().error(error, ['API_GATEWAY']);
            throw new HttpException(error.message, HttpStatus.INTERNAL_SERVER_ERROR);
        }
    }

    @Post('/:policyId/multiple/')
    @HttpCode(HttpStatus.OK)
    async setMultiplePolicies(@Req() req, @Response() res) {
        await checkPermission(UserRole.STANDARD_REGISTRY, UserRole.USER)(req.user);
        const engineService = new PolicyEngine();
        try {
            return res.send(await engineService.setMultiPolicy(req.user, req.params.policyId, req.body));
        } catch (error) {
            new Logger().error(error, ['API_GATEWAY']);
            throw new HttpException(error.message, HttpStatus.INTERNAL_SERVER_ERROR);
        }
    }

    @Get('/methodologies/categories')
    @ApiOperation({
        summary: 'Get all categories',
        description: 'Get all categories',
    })
    @ApiOkResponse({
        description: 'Successful operation.',
        isArray: true,
        type: PolicyCategoryDTO
    })
    @ApiInternalServerErrorResponse({
        description: 'Internal server error.',
        schema: {
            $ref: getSchemaPath(InternalServerErrorDTO)
        }
    })
    @HttpCode(HttpStatus.ACCEPTED)
    async getPolicyCategoriesAsync(@Req() req, @Response() res): Promise<any> {
        try {
            const projectService = new ProjectService();
            const categories = await projectService.getPolicyCategories();
            return res.send(categories);
        } catch (error) {
            new Logger().error(error, ['API_GATEWAY']);
            throw new HttpException(error.message, HttpStatus.INTERNAL_SERVER_ERROR);
        }
    }

    @Post('/methodologies/search')
    @ApiOperation({
        summary: 'Get filtered policies',
        description: 'Get policies by categories and text',
    })
    @ApiBody({
        description: 'Filters',
        required: true,
        examples: {
            Filter1: {
                value: {
                    categoryIds: ['000000000000000000000001', '000000000000000000000002'],
                    text: 'abc'
                }
            }
        }
    })
    @ApiOkResponse({
        description: 'Successful operation.',
        schema: {
            'type': 'object'
        },
    })
    @ApiInternalServerErrorResponse({
        description: 'Internal server error.',
        schema: {
            $ref: getSchemaPath(InternalServerErrorDTO)
        }
    })
    @HttpCode(HttpStatus.ACCEPTED)
    async getPoliciesByCategory(@Req() req, @Response() res): Promise<any> {
        const engineService = new PolicyEngine();

        const categoryIds = req.body.categoryIds;
        const text = req.body.text;

        try {
            const policies = await engineService.getPoliciesByCategoriesAndText(categoryIds, text);
            return res.send(policies);
        } catch (error) {
            new Logger().error(error, ['API_GATEWAY']);
            throw new HttpException(error.message, HttpStatus.INTERNAL_SERVER_ERROR);
        }
    }
}<|MERGE_RESOLUTION|>--- conflicted
+++ resolved
@@ -1,30 +1,34 @@
+import { Auth } from '@auth/auth.decorator';
+import { AuthUser, checkPermission } from '@auth/authorization-helper';
+import { IAuthUser, Logger, RunFunctionAsync } from '@guardian/common';
 import { DocumentType, PolicyType, TaskAction, UserRole } from '@guardian/interfaces';
 import { PolicyEngine } from '@helpers/policy-engine';
+import { ProjectService } from '@helpers/projects';
+import { ServiceError } from '@helpers/service-requests-base';
+import { TaskManager } from '@helpers/task-manager';
 import { Users } from '@helpers/users';
-import { IAuthUser, Logger, RunFunctionAsync } from '@guardian/common';
-import { TaskManager } from '@helpers/task-manager';
-import { ServiceError } from '@helpers/service-requests-base';
-<<<<<<< HEAD
-import { Controller, Delete, Get, HttpCode, HttpException, HttpStatus, Post, Put, Req, Response, Body, Param, Query } from '@nestjs/common';
-import { ApiBody, ApiForbiddenResponse, ApiInternalServerErrorResponse, ApiOkResponse, ApiOperation, ApiSecurity, ApiTags, ApiUnauthorizedResponse, getSchemaPath } from '@nestjs/swagger';
+import { InternalServerErrorDTO } from '@middlewares/validation/schemas/errors';
+import { MigrationConfigDTO, PolicyCategoryDTO } from '@middlewares/validation/schemas/policies';
+import { Body, Controller, Delete, Get, HttpCode, HttpException, HttpStatus, Param, Post, Put, Query, Req, Response } from '@nestjs/common';
+import {
+    ApiBody,
+    ApiAcceptedResponse,
+    ApiExtraModels,
+    ApiForbiddenResponse,
+    ApiInternalServerErrorResponse,
+    ApiOkResponse,
+    ApiOperation,
+    ApiParam,
+    ApiQuery,
+    ApiSecurity,
+    ApiTags,
+    ApiUnauthorizedResponse,
+    getSchemaPath
+} from '@nestjs/swagger';
 import { ApiImplicitParam } from '@nestjs/swagger/dist/decorators/api-implicit-param.decorator';
-import { InternalServerErrorDTO } from '@middlewares/validation/schemas/errors';
 import { ApiImplicitQuery } from '@nestjs/swagger/dist/decorators/api-implicit-query.decorator';
-import { ProjectService } from '@helpers/projects';
-import { PolicyCategoryDTO } from '@middlewares/validation/schemas/policies';
-import { Auth } from '@auth/auth.decorator';
-import { AuthUser, checkPermission } from '@auth/authorization-helper';
 
 const ONLY_SR = ' Only users with the Standard Registry role are allowed to make the request.'
-=======
-import { Controller, Delete, Get, HttpCode, HttpException, HttpStatus, Post, Put, RawBodyRequest, Req, Response } from '@nestjs/common';
-import { checkPermission } from '@auth/authorization-helper';
-import { ApiAcceptedResponse, ApiBody, ApiExtraModels, ApiInternalServerErrorResponse, ApiOkResponse, ApiOperation, ApiParam, ApiQuery, ApiSecurity, ApiTags, getSchemaPath } from '@nestjs/swagger';
-import { InternalServerErrorDTO } from '@middlewares/validation/schemas/errors';
-import { ApiImplicitQuery } from '@nestjs/swagger/dist/decorators/api-implicit-query.decorator';
-import { ProjectService } from '@helpers/projects';
-import { MigrationConfigDTO, PolicyCategoryDTO } from '@middlewares/validation/schemas/policies';
->>>>>>> c701d437
 
 @Controller('policies')
 @ApiTags('policies')
@@ -756,7 +760,7 @@
         await checkPermission(UserRole.STANDARD_REGISTRY)(req.user);
         const engineService = new PolicyEngine();
         try {
-            const [ documents, count ] = await engineService.getDocuments(
+            const [documents, count] = await engineService.getDocuments(
                 req.user.did,
                 req.params.policyId,
                 req.query?.includeDocument?.toLowerCase() === 'true',
@@ -1002,13 +1006,6 @@
             throw new HttpException(error.message, HttpStatus.INTERNAL_SERVER_ERROR);
         }
     }
-
-
-
-
-
-
-
 
     /**
      * Export policy in a zip file.
@@ -1239,10 +1236,6 @@
         });
         return res.status(202).send(task);
     }
-
-
-
-
 
     @ApiOperation({
         summary: 'Policy preview from IPFS.',
@@ -1636,10 +1629,6 @@
         }
     }
 
-
-
-
-
     @Get('/blocks/about')
     @HttpCode(HttpStatus.OK)
     async getBlockAbout(@Req() req, @Response() res) {
