--- conflicted
+++ resolved
@@ -279,23 +279,6 @@
 
 ### .env Parameters&#x20;
 
-<<<<<<< HEAD
-| Parameter                              | Purpose                                                                                                  | Example                                                                                          |
-| -------------------------------------- | -------------------------------------------------------------------------------------------------------- | ------------------------------------------------------------------------------------------------ |
-| MQ\_ADDRESS                            | Web Socket Address                                                                                       | localhost                                                                                        |
-| SERVICE\_CHANNEL                       | Version of the Guardian                                                                                  | guardian.1                                                                                       |
-| DB\_HOST                               | Hostname of the Database                                                                                 | localhost                                                                                        |
-| DB\_DATABASE                           | Database Name                                                                                            | guardian\_db                                                                                     |
-| MAX\__TRANSACTION\_FEE_                | Maximum Transaction Fees Value                                                                           | 10                                                                                               |
-| INITIAL\_BALANCE                       | Initial Balance Value                                                                                    | 500                                                                                              |
-| INITIAL\__STANDARD\_REGISTRY\_BALANCE_ | Setting Initial Standard Registry Balance                                                                | 500                                                                                              |
-| OPERATOR\_ID                           | Operator ID of Hedera Testnet                                                                            | 0.0.29676495                                                                                     |
-| OPERATOR\_KEY                          | Operator Key of Hedera Testnet                                                                           | 302e020100300506032b657004220420dcb89b3fcb576879ee2df40ecd0404244c74d0e75fbad5d8f327805361c2c92e |
-| HEDERA\_NET                            | Hedera Network name                                                                                      | testnet                                                                                          |
-| INITIALIZATION\__TOPIC\_ID_            | ID of the topic where the Initialisation message is posted every time a new Standard Registry is created | 0.0.46022543                                                                                     |
-| MESSAGE\_LANG                          | Language of the message text of all messages                                                             | en-US                                                                                            |
-| LOG\_LEVEL                             | level of the Logs                                                                                        | 2                                                                                                |
-=======
 | Parameter                              | Purpose                                                                            | Example                                                                                          |
 | -------------------------------------- | ---------------------------------------------------------------------------------- | ------------------------------------------------------------------------------------------------ |
 | MQ\_ADDRESS                            | Web Socket Address                                                                 | localhost                                                                                        |
@@ -320,7 +303,6 @@
 1. To configure LocalNode, please change the value of LOCANNODE\_ADDRESS
 2. If HEDERA_NET option is set to localnode, INITIALIZATION_TOPIC\_ID can be empty in which case the topic will be created automatically.&#x20;
 {% endhint %}
->>>>>>> 5ae7ea6b
 
 ### Summary of URLs and Ports
 
