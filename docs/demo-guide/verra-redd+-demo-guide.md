--- conflicted
+++ resolved
@@ -15,11 +15,7 @@
 
 ![](../.gitbook/assets/Verra\_1.png)
 
-<<<<<<< HEAD
-3\. You'll now be prompted to configure your Verra account. Press the Generate button to generate a Hedera Operator ID and an Operator Key and enter the name of your Standard Registry. Press Connect when finished. This will now create Hedera Consensus Service Topics, fill the account with test hBar, create a DID document, create a Verifiable Credential, etc.
-=======
-3\. You'll now be prompted to configure your Verra account. Enter the name and then press the Generate button to generate a Hedera Operator ID and an Operator Key and enter the name of your Root Authority. Press Connect when finished. This will now create Hedera Consensus Service Topics, fill the account with test hBar, create a DID document, create a Verifiable Credential, etc.
->>>>>>> 82ae0232
+3\. You'll now be prompted to configure your Verra account. Enter the name and then press the Generate button to generate a Hedera Operator ID and an Operator Key and enter the name of your Standard Registry. Press Connect when finished. This will now create Hedera Consensus Service Topics, fill the account with test hBar, create a DID document, create a Verifiable Credential, etc.
 
 ![](../.gitbook/assets/Verra\_2.1.png)
 
