--- conflicted
+++ resolved
@@ -12,11 +12,7 @@
 
 Now we have a Policy Action defined, however, without any specific actions
 
-<<<<<<< HEAD
-![](<../.gitbook/assets/image (1) (1).png>)
-=======
 ![](<../.gitbook/assets/image (4).png>)
->>>>>>> cda41b6c
 
 **Programmatically this workflow step looks like this:**
 
