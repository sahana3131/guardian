--- conflicted
+++ resolved
@@ -1,10 +1,7 @@
 import { SecretManager, SecretManagerBase, SecretManagerType } from '../secret-manager';
 import crypto from 'crypto';
 import * as bs58 from 'bs58';
-<<<<<<< HEAD
 import { AzureSecretManager } from '../secret-manager/azure/azure-secret-manager';
-=======
->>>>>>> b78fed66
 import { GcpSecretManager } from '../secret-manager/gcp/gcp-secret-manager';
 
 /**
@@ -60,18 +57,11 @@
   private generateKeyName(token: string, type: string, key: string): string {
     const hashedKey = crypto.createHash(this.encryptionAlg).update(`${token}|${type}|${key}`).digest('hex');
 
-<<<<<<< HEAD
-    if (!(this.secretManager instanceof AzureSecretManager)) {
+    if (!(this.secretManager instanceof AzureSecretManager) && !(this.secretManager instanceof GcpSecretManager)) {
       return hashedKey;
     }
-
+    
     // convert hashedKey from hex to Base58 to shoeten key length, Azure does not accept keys longet than 128 chars
-=======
->>>>>>> b78fed66
-    if (!(this.secretManager instanceof GcpSecretManager)) {
-      return hashedKey;
-    }
-
     // convert hashedKey from hex to Base58 to shoeten key length, GCP does not accept keys longet than 255 chars
     const buffer = Buffer.from(hashedKey, 'hex');
     const hashedKeyBase58 = bs58.encode(buffer);
