{
  "_moduleAliases": {
    "@api": "dist/api"
  },
  "author": "Envision Blockchain Solutions <info@envisionblockchain.com>",
  "dependencies": {
<<<<<<< HEAD
    "@guardian/common": "^2.5.1",
    "@guardian/interfaces": "^2.5.1",
=======
    "@guardian/common": "^2.6.1",
    "@guardian/interfaces": "^2.6.1",
>>>>>>> afb3b933
    "@web-std/fetch": "3.0.0",
    "axios": "^0.26.1",
    "axios-retry": "^3.2.4",
    "cors": "^2.8.5",
    "cross-blob": "^2.0.1",
    "dotenv": "^16.0.0",
    "fs-extra": "^10.0.0",
    "js-yaml": "^4.1.0",
    "mathjs": "^10.1.0",
    "module-alias": "^2.2.2",
    "reflect-metadata": "^0.1.13",
    "web3.storage": "^4.3.0"
  },
  "description": "",
  "devDependencies": {
    "@types/fs-extra": "^9.0.12",
    "@types/js-yaml": "^4.0.3",
    "@types/node": "^17.0.13",
    "chai": "4.3.4",
    "mocha": "^9.2.0",
    "mocha-junit-reporter": "^2.0.2",
    "nodemon": "^2.0.12",
    "tslint": "^6.1.3",
    "typescript": "^4.5.5"
  },
  "license": "Apache-2.0",
  "main": "dist/index.js",
  "name": "ipfs-client",
  "scripts": {
    "build": "tsc",
    "debug": "nodemon dist/index.js",
    "dev": "tsc -w",
    "dev:docker": "npm run build && nodemon .",
    "lint": "tslint --config ../tslint.json --project .",
    "start": "node dist/index.js",
    "test": "mocha tests/**/*.test.js  --reporter mocha-junit-reporter --reporter-options mochaFile=../test_results/ipfs-client.xml",
    "watch": "nodemon src/index.ts"
  },
<<<<<<< HEAD
  "version": "2.5.1"
=======
  "version": "2.6.1"
>>>>>>> afb3b933
}<|MERGE_RESOLUTION|>--- conflicted
+++ resolved
@@ -4,13 +4,8 @@
   },
   "author": "Envision Blockchain Solutions <info@envisionblockchain.com>",
   "dependencies": {
-<<<<<<< HEAD
-    "@guardian/common": "^2.5.1",
-    "@guardian/interfaces": "^2.5.1",
-=======
     "@guardian/common": "^2.6.1",
     "@guardian/interfaces": "^2.6.1",
->>>>>>> afb3b933
     "@web-std/fetch": "3.0.0",
     "axios": "^0.26.1",
     "axios-retry": "^3.2.4",
@@ -49,9 +44,5 @@
     "test": "mocha tests/**/*.test.js  --reporter mocha-junit-reporter --reporter-options mochaFile=../test_results/ipfs-client.xml",
     "watch": "nodemon src/index.ts"
   },
-<<<<<<< HEAD
-  "version": "2.5.1"
-=======
   "version": "2.6.1"
->>>>>>> afb3b933
 }