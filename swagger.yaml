openapi: 3.0.0
paths:
  /accounts/session:
    get:
      operationId: AccountApi_getSession
      summary: Returns current session of the user.
      description: Returns current user session.
      parameters: []
      responses:
        '200':
          description: Successful operation.
          content:
            application/json:
              schema:
                $ref: '#/components/schemas/AccountsSessionResponseDTO'
        '500':
          description: Internal server error.
          content:
            application/json:
              schema:
                $ref: '#/components/schemas/InternalServerErrorDTO'
      tags: &ref_0
        - accounts
      security:
        - bearer: []
  /accounts/register:
    post:
      operationId: AccountApi_register
      summary: Registers a new user account.
      description: Object that contain username, password and role (optional) fields.
      parameters: []
      requestBody:
        required: true
        content:
          application/json:
            schema:
              $ref: '#/components/schemas/RegisterUserDTO'
      responses:
        '200':
          description: Successful operation.
          content:
            application/json:
              schema:
                $ref: '#/components/schemas/AccountsResponseDTO'
        '500':
          description: Internal server error.
          content:
            application/json:
              schema:
                $ref: '#/components/schemas/InternalServerErrorDTO'
      tags: *ref_0
  /accounts/login:
    post:
      operationId: AccountApi_login
      summary: Logs user into the system.
      parameters: []
      requestBody:
        required: true
        content:
          application/json:
            schema:
              $ref: '#/components/schemas/LoginUserDTO'
      responses:
        '200':
          description: Successful operation.
          content:
            application/json:
              schema:
                $ref: '#/components/schemas/AccountsSessionResponseDTO'
        '500':
          description: Internal server error.
          content:
            application/json:
              schema:
                $ref: '#/components/schemas/InternalServerErrorDTO'
      tags: *ref_0
  /accounts/access-token:
    post:
      operationId: AccountApi_getAccessToken
      summary: Returns access token.
      description: Returns access token.
      parameters: []
      responses:
        '200':
          description: Successful operation.
      tags: *ref_0
  /accounts:
    get:
      operationId: AccountApi_getAllAccounts
      summary: Returns a list of users, excluding Standard Registry and Auditors.
      description: >-
        Returns all users except those with roles Standard Registry and Auditor.
        Only users with the Standard Registry role are allowed to make the
        request.
      parameters: []
      responses:
        '200':
          description: Successful operation.
          content:
            application/json:
              schema:
                $ref: '#/components/schemas/AccountsResponseDTO'
        '401':
          description: Unauthorized.
        '403':
          description: Forbidden.
        '500':
          description: Internal server error.
          content:
            application/json:
              schema:
                $ref: '#/components/schemas/InternalServerErrorDTO'
      tags: *ref_0
      security:
        - bearerAuth: []
  /accounts/standard-registries:
    get:
      operationId: AccountApi_getStandatdRegistries
      summary: Returns all Standard Registries.
      description: Returns all Standard Registries.
      parameters: []
      responses:
        '200':
          description: Successful operation.
          content:
            application/json:
              schema:
                $ref: '#/components/schemas/AccountsResponseDTO'
        '401':
          description: Unauthorized.
        '403':
          description: Forbidden.
        '500':
          description: Internal server error.
          content:
            application/json:
              schema:
                $ref: '#/components/schemas/InternalServerErrorDTO'
      tags: *ref_0
      security:
        - bearerAuth: []
  /accounts/standard-registries/aggregated:
    get:
      operationId: AccountApi_getAggregatedStandardRegistries
      summary: Returns all Standard Registries aggregated with polices and vcDocuments.
      description: Returns all Standard Registries aggregated with polices and vcDocuments
      parameters: []
      responses:
        '200':
          description: Successful operation.
          content:
            application/json:
              schema:
                type: array
                items:
                  $ref: '#/components/schemas/AggregatedDTOItem'
        '401':
          description: Unauthorized.
        '403':
          description: Forbidden.
        '500':
          description: Internal server error.
          content:
            application/json:
              schema:
                $ref: '#/components/schemas/InternalServerErrorDTO'
      tags: *ref_0
      security:
        - bearerAuth: []
  /accounts/balance:
    get:
      operationId: AccountApi_getBalance
      summary: Returns user's Hedera account balance.
      description: Requests current Hedera account balance.
      parameters: []
      responses:
        '200':
          description: Successful operation.
          content:
            application/json:
              schema:
                $ref: '#/components/schemas/BalanceResponseDTO'
        '401':
          description: Unauthorized.
        '403':
          description: Forbidden.
        '500':
          description: Internal server error.
          content:
            application/json:
              schema:
                $ref: '#/components/schemas/InternalServerErrorDTO'
      tags: *ref_0
      security:
        - bearerAuth: []
  /analytics/search/policies:
    post:
      operationId: AnalyticsApi_searchPolicies
      summary: Search policies.
      description: >-
        Search policies. Only users with the Standard Registry role are allowed
        to make the request.
      parameters: []
      requestBody:
        required: true
        description: Filters.
        content:
          application/json:
            schema:
              $ref: '#/components/schemas/FilterSearchPoliciesDTO'
            examples:
              Filter:
                value:
                  policyId: '000000000000000000000000'
      responses:
        '200':
          description: Successful operation.
          content:
            application/json:
              schema:
                $ref: '#/components/schemas/SearchPoliciesDTO'
        '401':
          description: Unauthorized.
        '403':
          description: Forbidden.
        '500':
          description: Internal server error.
          content:
            application/json:
              schema:
                $ref: '#/components/schemas/InternalServerErrorDTO'
      tags: &ref_1
        - analytics
      security:
        - bearerAuth: []
  /analytics/compare/policies:
    post:
      operationId: AnalyticsApi_comparePolicies
      summary: Compare policies.
      description: >-
        Compare policies. Only users with the Standard Registry role are allowed
        to make the request.
      parameters: []
      requestBody:
        required: true
        description: Filters.
        content:
          application/json:
            schema:
              $ref: '#/components/schemas/FilterPoliciesDTO'
            examples:
              Filter1:
                value:
                  policyId1: '000000000000000000000001'
                  policyId2: '000000000000000000000002'
                  eventsLvl: '0'
                  propLvl: '0'
                  childrenLvl: '0'
                  idLvl: '0'
              Filter2:
                value:
                  policyIds:
                    - '000000000000000000000001'
                    - '000000000000000000000002'
                  eventsLvl: '0'
                  propLvl: '0'
                  childrenLvl: '0'
                  idLvl: '0'
      responses:
        '200':
          description: Successful operation.
          content:
            application/json:
              schema:
                $ref: '#/components/schemas/ComparePoliciesDTO'
        '401':
          description: Unauthorized.
        '403':
          description: Forbidden.
        '500':
          description: Internal server error.
          content:
            application/json:
              schema:
                $ref: '#/components/schemas/InternalServerErrorDTO'
      tags: *ref_1
      security:
        - bearerAuth: []
  /analytics/compare/modules:
    post:
      operationId: AnalyticsApi_compareModules
      summary: Compare modules.
      description: >-
        Compare modules. Only users with the Standard Registry role are allowed
        to make the request.
      parameters: []
      requestBody:
        required: true
        description: Filters.
        content:
          application/json:
            schema:
              $ref: '#/components/schemas/FilterModulesDTO'
            examples:
              Filter:
                value:
                  moduleId1: '000000000000000000000001'
                  moduleId2: '000000000000000000000002'
                  propLvl: '0'
                  childrenLvl: '0'
                  idLvl: '0'
      responses:
        '200':
          description: Successful operation.
          content:
            application/json:
              schema:
                $ref: '#/components/schemas/CompareModulesDTO'
        '401':
          description: Unauthorized.
        '403':
          description: Forbidden.
        '500':
          description: Internal server error.
          content:
            application/json:
              schema:
                $ref: '#/components/schemas/InternalServerErrorDTO'
      tags: *ref_1
      security:
        - bearerAuth: []
  /analytics/compare/schemas:
    post:
      operationId: AnalyticsApi_compareSchemas
      summary: Compare schemas.
      description: >-
        Compare schemas. Only users with the Standard Registry role are allowed
        to make the request.
      parameters: []
      requestBody:
        required: true
        description: Filters.
        content:
          application/json:
            schema:
              $ref: '#/components/schemas/FilterSchemasDTO'
            examples:
              Filter:
                value:
                  schemaId1: '000000000000000000000001'
                  schemaId2: '000000000000000000000002'
                  idLvl: '0'
      responses:
        '200':
          description: Successful operation.
          content:
            application/json:
              schema:
                $ref: '#/components/schemas/CompareSchemasDTO'
        '401':
          description: Unauthorized.
        '403':
          description: Forbidden.
        '500':
          description: Internal server error.
          content:
            application/json:
              schema:
                $ref: '#/components/schemas/InternalServerErrorDTO'
      tags: *ref_1
      security:
        - bearerAuth: []
  /analytics/compare/documents:
    post:
      operationId: AnalyticsApi_compareDocuments
      summary: Compare documents.
      description: >-
        Compare documents. Only users with the Standard Registry role are
        allowed to make the request.
      parameters: []
      requestBody:
        required: true
        description: Filters.
        content:
          application/json:
            schema:
              $ref: '#/components/schemas/FilterDocumentsDTO'
            examples:
              Filter1:
                value:
                  documentId1: '000000000000000000000001'
                  documentId2: '000000000000000000000002'
              Filter2:
                value:
                  documentIds:
                    - '000000000000000000000001'
                    - '000000000000000000000002'
      responses:
        '200':
          description: Successful operation.
          content:
            application/json:
              schema:
                $ref: '#/components/schemas/CompareDocumentsDTO'
        '401':
          description: Unauthorized.
        '403':
          description: Forbidden.
        '500':
          description: Internal server error.
          content:
            application/json:
              schema:
                $ref: '#/components/schemas/InternalServerErrorDTO'
      tags: *ref_1
      security:
        - bearerAuth: []
  /analytics/compare/tools:
    post:
      operationId: AnalyticsApi_compareTools
      summary: Compare tools.
      description: >-
        Compare tools. Only users with the Standard Registry role are allowed to
        make the request.
      parameters: []
      requestBody:
        required: true
        description: Filters.
        content:
          application/json:
            schema:
              $ref: '#/components/schemas/FilterToolsDTO'
            examples:
              Filter1:
                value:
                  toolId1: '000000000000000000000001'
                  toolId2: '000000000000000000000002'
              Filter2:
                value:
                  toolIds:
                    - '000000000000000000000001'
                    - '000000000000000000000002'
      responses:
        '200':
          description: Successful operation.
          content:
            application/json:
              schema:
                $ref: '#/components/schemas/CompareToolsDTO'
        '401':
          description: Unauthorized.
        '403':
          description: Forbidden.
        '500':
          description: Internal server error.
          content:
            application/json:
              schema:
                $ref: '#/components/schemas/InternalServerErrorDTO'
      tags: *ref_1
      security:
        - bearerAuth: []
  /analytics/compare/policies/export:
    post:
      operationId: AnalyticsApi_comparePoliciesExport
      summary: Compare policies.
      description: >-
        Compare policies. Only users with the Standard Registry role are allowed
        to make the request.
      parameters: []
      requestBody:
        required: true
        description: Filters.
        content:
          application/json:
            schema:
              $ref: '#/components/schemas/FilterPoliciesDTO'
            examples:
              Filter1:
                value:
                  policyId1: '000000000000000000000001'
                  policyId2: '000000000000000000000002'
                  eventsLvl: '0'
                  propLvl: '0'
                  childrenLvl: '0'
                  idLvl: '0'
              Filter2:
                value:
                  policyIds:
                    - '000000000000000000000001'
                    - '000000000000000000000002'
                  eventsLvl: '0'
                  propLvl: '0'
                  childrenLvl: '0'
                  idLvl: '0'
      responses:
        '200':
          description: Successful operation.
          content:
            application/json:
              schema:
                type: string
        '401':
          description: Unauthorized.
        '403':
          description: Forbidden.
        '500':
          description: Internal server error.
          content:
            application/json:
              schema:
                $ref: '#/components/schemas/InternalServerErrorDTO'
      tags: *ref_1
      security:
        - bearerAuth: []
  /analytics/compare/modules/export:
    post:
      operationId: AnalyticsApi_compareModulesExport
      summary: Compare modules.
      description: >-
        Compare modules. Only users with the Standard Registry role are allowed
        to make the request.
      parameters: []
      requestBody:
        required: true
        description: Filters.
        content:
          application/json:
            schema:
              $ref: '#/components/schemas/FilterModulesDTO'
            examples:
              Filter:
                value:
                  moduleId1: '000000000000000000000001'
                  moduleId2: '000000000000000000000002'
                  propLvl: '0'
                  childrenLvl: '0'
                  idLvl: '0'
      responses:
        '200':
          description: Successful operation.
          content:
            application/json:
              schema:
                type: string
        '401':
          description: Unauthorized.
        '403':
          description: Forbidden.
        '500':
          description: Internal server error.
          content:
            application/json:
              schema:
                $ref: '#/components/schemas/InternalServerErrorDTO'
      tags: *ref_1
      security:
        - bearerAuth: []
  /analytics/compare/schemas/export:
    post:
      operationId: AnalyticsApi_compareSchemasExport
      summary: Compare schemas.
      description: >-
        Compare schemas. Only users with the Standard Registry role are allowed
        to make the request.
      parameters: []
      requestBody:
        required: true
        description: Filters.
        content:
          application/json:
            schema:
              $ref: '#/components/schemas/FilterSchemasDTO'
            examples:
              Filter:
                value:
                  schemaId1: '000000000000000000000001'
                  schemaId2: '000000000000000000000002'
                  idLvl: '0'
      responses:
        '200':
          description: Successful operation.
          content:
            application/json:
              schema:
                type: string
        '401':
          description: Unauthorized.
        '403':
          description: Forbidden.
        '500':
          description: Internal server error.
          content:
            application/json:
              schema:
                $ref: '#/components/schemas/InternalServerErrorDTO'
      tags: *ref_1
      security:
        - bearerAuth: []
  /analytics/compare/documents/export:
    post:
      operationId: AnalyticsApi_compareDocumentsExport
      summary: Compare documents.
      description: >-
        Compare documents. Only users with the Standard Registry role are
        allowed to make the request.
      parameters: []
      requestBody:
        required: true
        description: Filters.
        content:
          application/json:
            schema:
              $ref: '#/components/schemas/FilterDocumentsDTO'
            examples:
              Filter1:
                value:
                  documentId1: '000000000000000000000001'
                  documentId2: '000000000000000000000002'
              Filter2:
                value:
                  documentIds:
                    - '000000000000000000000001'
                    - '000000000000000000000002'
      responses:
        '200':
          description: Successful operation.
          content:
            application/json:
              schema:
                type: string
        '401':
          description: Unauthorized.
        '403':
          description: Forbidden.
        '500':
          description: Internal server error.
          content:
            application/json:
              schema:
                $ref: '#/components/schemas/InternalServerErrorDTO'
      tags: *ref_1
      security:
        - bearerAuth: []
  /analytics/compare/tools/export:
    post:
      operationId: AnalyticsApi_compareToolsExport
      summary: Compare tools.
      description: >-
        Compare tools. Only users with the Standard Registry role are allowed to
        make the request.
      parameters: []
      requestBody:
        required: true
        description: Filters.
        content:
          application/json:
            schema:
              $ref: '#/components/schemas/FilterToolsDTO'
            examples:
              Filter1:
                value:
                  toolId1: '000000000000000000000001'
                  toolId2: '000000000000000000000002'
              Filter2:
                value:
                  toolIds:
                    - '000000000000000000000001'
                    - '000000000000000000000002'
      responses:
        '200':
          description: Successful operation.
          content:
            application/json:
              schema:
                type: string
        '401':
          description: Unauthorized.
        '403':
          description: Forbidden.
        '500':
          description: Internal server error.
          content:
            application/json:
              schema:
                $ref: '#/components/schemas/InternalServerErrorDTO'
      tags: *ref_1
      security:
        - bearerAuth: []
  /analytics/search/blocks:
    post:
      operationId: AnalyticsApi_searchBlocks
      summary: Search same blocks.
      description: >-
        Search same blocks. Only users with the Standard Registry role are
        allowed to make the request.
      parameters: []
      requestBody:
        required: true
        description: Filters.
        content:
          application/json:
            schema:
              $ref: '#/components/schemas/FilterSearchPoliciesDTO'
            examples:
              Filter:
                value:
                  uuid: ''
                  config: {}
      responses:
        '200':
          description: Successful operation.
          content:
            application/json:
              schema:
                $ref: '#/components/schemas/SearchPoliciesDTO'
        '401':
          description: Unauthorized.
        '403':
          description: Forbidden.
        '500':
          description: Internal server error.
          content:
            application/json:
              schema:
                $ref: '#/components/schemas/InternalServerErrorDTO'
      tags: *ref_1
      security:
        - bearerAuth: []
  /artifacts:
    get:
      tags:
        - artifacts
      description: Returns all artifacts.
      security:
        - bearerAuth: []
      summary: Returns all artifacts.
      parameters:
        - in: query
          name: policyId
          schema:
            type: string
          description: Policy identifier
        - in: query
          name: pageIndex
          schema:
            type: integer
          description: >-
            The number of pages to skip before starting to collect the result
            set
          examples:
            pageIndex:
              summary: Example of a pageIndex
              value: 0
        - in: query
          name: pageSize
          schema:
            type: integer
          description: The numbers of items to return
          examples:
            pageSize:
              summary: Example of a pageSize
              value: 100
      responses:
        '200':
          description: Successful operation.
          headers:
            x-total-count:
              schema:
                type: integer
              description: Total items in the collection.
          content:
            application/json:
              schema:
                type: array
                items:
                  $ref: '#/components/schemas/Artifact'
        '401':
          description: Unauthorized.
        '403':
          description: Forbidden.
        '500':
          description: Internal server error.
          content:
            application/json:
              schema:
                $ref: '#/components/schemas/Error'
  /artifacts/{parentId}:
    post:
      operationId: ArtifactApi_uploadArtifacts
      summary: Upload artifact.
      description: Upload artifact. For users with the Standard Registry role only.
      parameters:
        - name: parentId
          required: true
          in: path
          description: Parent ID
          schema:
            type: string
      responses:
        '200':
          description: Successful operation.
          content:
            application/json:
              schema:
                type: array
                items:
                  $ref: '#/components/schemas/ArtifactDTOItem'
        '401':
          description: Unauthorized.
        '403':
          description: Forbidden.
        '500':
          description: Internal server error.
          content:
            application/json:
              schema:
                $ref: '#/components/schemas/InternalServerErrorDTO'
      tags:
        - artifacts
      security:
        - bearerAuth: []
  /artifacts/{artifactId}:
    delete:
      tags:
        - artifacts
      description: Delete artifact.
      security:
        - bearerAuth: []
      summary: Delete artifact.
      parameters:
        - in: path
          name: artifactId
          schema:
            type: string
          required: true
          description: Artifact identifier
      responses:
        '200':
          description: Successful operation.
          content:
            application/json:
              schema:
                type: boolean
        '401':
          description: Unauthorized.
        '403':
          description: Forbidden.
        '500':
          description: Internal server error.
          content:
            application/json:
              schema:
                $ref: '#/components/schemas/Error'
  /contracts:
    get:
      operationId: ContractsApi_getContracts
      summary: Return a list of all contracts.
      description: Returns all contracts.
      parameters:
        - name: type
          required: false
          in: query
          description: Contract type
          example: RETIRE
          schema:
            enum:
              - WIPE
              - RETIRE
            type: string
        - name: pageSize
          required: false
          in: query
          description: The numbers of items to return
          example: 20
          schema:
            type: number
        - name: pageIndex
          required: false
          in: query
          description: >-
            The number of pages to skip before starting to collect the result
            set
          example: 0
          schema:
            type: number
      responses:
        '200':
          description: Contracts.
          headers:
            x-total-count:
              schema:
                type: integer
              description: Total items in the collection.
          content:
            application/json:
              schema:
                type: array
                items:
                  $ref: '#/components/schemas/ContractDTO'
        '401':
          description: Unauthorized.
        '403':
          description: Forbidden.
        '500':
          description: Internal server error.
          content:
            application/json:
              schema:
                $ref: '#/components/schemas/InternalServerErrorDTO'
      tags: &ref_2
        - contracts
      security:
        - bearer: []
    post:
      operationId: ContractsApi_createContract
      summary: Create contract.
      description: >-
        Create smart-contract. Only users with the Standard Registry role are
        allowed to make the request.
      parameters: []
      requestBody:
        required: true
        content:
          application/json:
            schema:
              type: object
              properties:
                description:
                  type: string
      responses:
        '201':
          description: Created contract.
          content:
            application/json:
              schema:
                $ref: '#/components/schemas/ContractDTO'
        '401':
          description: Unauthorized.
        '403':
          description: Forbidden.
        '500':
          description: Internal server error.
          content:
            application/json:
              schema:
                $ref: '#/components/schemas/InternalServerErrorDTO'
      tags: *ref_2
      security:
        - bearer: []
  /contracts/import:
    post:
      operationId: ContractsApi_importContract
      summary: Import contract.
      description: >-
        Import smart-contract. Only users with the Standard Registry role are
        allowed to make the request.
      parameters: []
      requestBody:
        required: true
        content:
          application/json:
            schema:
              type: object
              properties:
                contractId:
                  type: string
                  description: Hedera Identifier
                  example: 0.0.1
                description:
                  type: string
              required:
                - contractId
      responses:
        '200':
          description: Imported contract.
          content:
            application/json:
              schema:
                $ref: '#/components/schemas/ContractDTO'
        '401':
          description: Unauthorized.
        '403':
          description: Forbidden.
        '500':
          description: Internal server error.
          content:
            application/json:
              schema:
                $ref: '#/components/schemas/InternalServerErrorDTO'
      tags: *ref_2
      security:
        - bearer: []
  /contracts/{contractId}/permissions:
    get:
      operationId: ContractsApi_contractPermissions
      summary: Get contract permissions.
      description: >-
        Get smart-contract permissions. Only users with the Standard Registry
        role are allowed to make the request.
      parameters:
        - name: contractId
          required: true
          in: path
          description: Contract Identifier
          example: 652745597a7b53526de37c05
          schema:
            type: string
      responses:
        '200':
          description: Contract permissions.
          content:
            application/json:
              schema:
                type: number
        '401':
          description: Unauthorized.
        '403':
          description: Forbidden.
        '500':
          description: Internal server error.
          content:
            application/json:
              schema:
                $ref: '#/components/schemas/InternalServerErrorDTO'
      tags: *ref_2
      security:
        - bearer: []
  /contracts/{contractId}:
    delete:
      operationId: ContractsApi_removeContract
      summary: Remove contract.
      description: >-
        Remove smart-contract. Only users with the Standard Registry role are
        allowed to make the request.
      parameters:
        - name: contractId
          required: true
          in: path
          description: Contract Identifier
          example: 652745597a7b53526de37c05
          schema:
            type: string
      responses:
        '200':
          description: Successful operation.
          content:
            application/json:
              schema:
                type: boolean
        '401':
          description: Unauthorized.
        '403':
          description: Forbidden.
        '500':
          description: Internal server error.
          content:
            application/json:
              schema:
                $ref: '#/components/schemas/InternalServerErrorDTO'
      tags: *ref_2
      security:
        - bearer: []
  /contracts/wipe/requests:
    get:
      operationId: ContractsApi_getWipeRequests
      summary: Return a list of all wipe requests.
      description: >-
        Returns all wipe requests. Only users with the Standard Registry role
        are allowed to make the request.
      parameters:
        - name: contractId
          required: false
          in: query
          description: Contract identifier
          example: 0.0.1
          schema:
            type: string
        - name: pageSize
          required: false
          in: query
          description: The numbers of items to return
          example: 20
          schema:
            type: number
        - name: pageIndex
          required: false
          in: query
          description: >-
            The number of pages to skip before starting to collect the result
            set
          example: 0
          schema:
            type: number
      responses:
        '200':
          description: Successful operation.
          headers:
            x-total-count:
              schema:
                type: integer
              description: Total items in the collection.
          content:
            application/json:
              schema:
                type: array
                items:
                  $ref: '#/components/schemas/WiperRequestDTO'
        '401':
          description: Unauthorized.
        '403':
          description: Forbidden.
        '500':
          description: Internal server error.
          content:
            application/json:
              schema:
                $ref: '#/components/schemas/InternalServerErrorDTO'
      tags: *ref_2
      security:
        - bearer: []
  /contracts/wipe/{contractId}/requests/enable:
    post:
      operationId: ContractsApi_enableWipeRequests
      summary: Enable wipe requests.
      description: >-
        Enable wipe contract requests. Only users with the Standard Registry
        role are allowed to make the request.
      parameters:
        - name: contractId
          required: false
          in: path
          description: Contract identifier
          example: 652745597a7b53526de37c05
          schema:
            type: string
      responses:
        '200':
          description: Successful operation.
        '401':
          description: Unauthorized.
        '403':
          description: Forbidden.
        '500':
          description: Internal server error.
          content:
            application/json:
              schema:
                $ref: '#/components/schemas/InternalServerErrorDTO'
      tags: *ref_2
      security:
        - bearer: []
  /contracts/wipe/{contractId}/requests/disable:
    post:
      operationId: ContractsApi_disableWipeRequests
      summary: Disable wipe requests.
      description: >-
        Disable wipe contract requests. Only users with the Standard Registry
        role are allowed to make the request.
      parameters:
        - name: contractId
          required: false
          in: path
          description: Contract identifier
          example: 652745597a7b53526de37c05
          schema:
            type: string
      responses:
        '200':
          description: Successful operation.
        '401':
          description: Unauthorized.
        '403':
          description: Forbidden.
        '500':
          description: Internal server error.
          content:
            application/json:
              schema:
                $ref: '#/components/schemas/InternalServerErrorDTO'
      tags: *ref_2
      security:
        - bearer: []
  /contracts/wipe/requests/{requestId}/approve:
    post:
      operationId: ContractsApi_approveWipeRequest
      summary: Approve wipe request.
      description: >-
        Approve wipe contract request. Only users with the Standard Registry
        role are allowed to make the request.
      parameters:
        - name: requestId
          required: true
          in: path
          description: Request identifier
          example: 652745597a7b53526de37c05
          schema:
            type: string
      responses:
        '200':
          description: Successful operation.
        '401':
          description: Unauthorized.
        '403':
          description: Forbidden.
        '500':
          description: Internal server error.
          content:
            application/json:
              schema:
                $ref: '#/components/schemas/InternalServerErrorDTO'
      tags: *ref_2
      security:
        - bearer: []
  /contracts/wipe/requests/{requestId}/reject:
    delete:
      operationId: ContractsApi_rejectWipeRequest
      summary: Reject wipe request.
      description: >-
        Reject wipe contract request. Only users with the Standard Registry role
        are allowed to make the request.
      parameters:
        - name: ban
          required: false
          in: query
          description: Reject and ban
          schema:
            type: boolean
        - name: requestId
          required: true
          in: path
          description: Request identifier
          example: 652745597a7b53526de37c05
          schema:
            type: string
      responses:
        '200':
          description: Successful operation.
        '401':
          description: Unauthorized.
        '403':
          description: Forbidden.
        '500':
          description: Internal server error.
          content:
            application/json:
              schema:
                $ref: '#/components/schemas/InternalServerErrorDTO'
      tags: *ref_2
      security:
        - bearer: []
  /contracts/wipe/{contractId}/requests:
    delete:
      operationId: ContractsApi_clearWipeRequests
      summary: Clear wipe requests.
      description: >-
        Clear wipe contract requests. Only users with the Standard Registry role
        are allowed to make the request.
      parameters:
        - name: contractId
          required: true
          in: path
          description: Contract identifier
          example: 652745597a7b53526de37c05
          schema:
            type: string
      responses:
        '200':
          description: Successful operation.
        '401':
          description: Unauthorized.
        '403':
          description: Forbidden.
        '500':
          description: Internal server error.
          content:
            application/json:
              schema:
                $ref: '#/components/schemas/InternalServerErrorDTO'
      tags: *ref_2
      security:
        - bearer: []
  /contracts/wipe/{contractId}/admin/{hederaId}:
    post:
      operationId: ContractsApi_wipeAddAdmin
      summary: Add wipe admin.
      description: >-
        Add wipe contract admin. Only users with the Standard Registry role are
        allowed to make the request.
      parameters:
        - name: hederaId
          required: true
          in: path
          description: Hedera identifier
          example: 0.0.1
          schema:
            type: string
        - name: contractId
          required: true
          in: path
          description: Contract identifier
          example: 652745597a7b53526de37c05
          schema:
            type: string
      responses:
        '200':
          description: Successful operation.
        '401':
          description: Unauthorized.
        '403':
          description: Forbidden.
        '500':
          description: Internal server error.
          content:
            application/json:
              schema:
                $ref: '#/components/schemas/InternalServerErrorDTO'
      tags: *ref_2
      security:
        - bearer: []
    delete:
      operationId: ContractsApi_wipeRemoveAdmin
      summary: Remove wipe admin.
      description: >-
        Remove wipe contract admin. Only users with the Standard Registry role
        are allowed to make the request.
      parameters:
        - name: hederaId
          required: true
          in: path
          description: Hedera identifier
          example: 0.0.1
          schema:
            type: string
        - name: contractId
          required: true
          in: path
          description: Contract identifier
          example: 652745597a7b53526de37c05
          schema:
            type: string
      responses:
        '200':
          description: Successful operation.
        '401':
          description: Unauthorized.
        '403':
          description: Forbidden.
        '500':
          description: Internal server error.
          content:
            application/json:
              schema:
                $ref: '#/components/schemas/InternalServerErrorDTO'
      tags: *ref_2
      security:
        - bearer: []
  /contracts/wipe/{contractId}/manager/{hederaId}:
    post:
      operationId: ContractsApi_wipeAddManager
      summary: Add wipe manager.
      description: >-
        Add wipe contract manager. Only users with the Standard Registry role
        are allowed to make the request.
      parameters:
        - name: hederaId
          required: true
          in: path
          description: Hedera identifier
          example: 0.0.1
          schema:
            type: string
        - name: contractId
          required: true
          in: path
          description: Contract identifier
          example: 652745597a7b53526de37c05
          schema:
            type: string
      responses:
        '200':
          description: Successful operation.
        '401':
          description: Unauthorized.
        '403':
          description: Forbidden.
        '500':
          description: Internal server error.
          content:
            application/json:
              schema:
                $ref: '#/components/schemas/InternalServerErrorDTO'
      tags: *ref_2
      security:
        - bearer: []
    delete:
      operationId: ContractsApi_wipeRemoveManager
      summary: Remove wipe manager.
      description: >-
        Remove wipe contract admin. Only users with the Standard Registry role
        are allowed to make the request.
      parameters:
        - name: hederaId
          required: true
          in: path
          description: Hedera identifier
          example: 0.0.1
          schema:
            type: string
        - name: contractId
          required: true
          in: path
          description: Contract identifier
          example: 652745597a7b53526de37c05
          schema:
            type: string
      responses:
        '200':
          description: Successful operation.
        '401':
          description: Unauthorized.
        '403':
          description: Forbidden.
        '500':
          description: Internal server error.
          content:
            application/json:
              schema:
                $ref: '#/components/schemas/InternalServerErrorDTO'
      tags: *ref_2
      security:
        - bearer: []
  /contracts/wipe/{contractId}/wiper/{hederaId}:
    post:
      operationId: ContractsApi_wipeAddWiper
      summary: Add wipe wiper.
      description: >-
        Add wipe contract wiper. Only users with the Standard Registry role are
        allowed to make the request.
      parameters:
        - name: hederaId
          required: true
          in: path
          description: Hedera identifier
          example: 0.0.1
          schema:
            type: string
        - name: contractId
          required: true
          in: path
          description: Contract identifier
          example: 652745597a7b53526de37c05
          schema:
            type: string
      responses:
        '200':
          description: Successful operation.
        '401':
          description: Unauthorized.
        '403':
          description: Forbidden.
        '500':
          description: Internal server error.
          content:
            application/json:
              schema:
                $ref: '#/components/schemas/InternalServerErrorDTO'
      tags: *ref_2
      security:
        - bearer: []
    delete:
      operationId: ContractsApi_wipeRemoveWiper
      summary: Remove wipe wiper.
      description: >-
        Remove wipe contract admin. Only users with the Standard Registry role
        are allowed to make the request.
      parameters:
        - name: hederaId
          required: true
          in: path
          description: Hedera identifier
          example: 0.0.1
          schema:
            type: string
        - name: contractId
          required: true
          in: path
          description: Contract identifier
          example: 652745597a7b53526de37c05
          schema:
            type: string
      responses:
        '200':
          description: Successful operation.
        '401':
          description: Unauthorized.
        '403':
          description: Forbidden.
        '500':
          description: Internal server error.
          content:
            application/json:
              schema:
                $ref: '#/components/schemas/InternalServerErrorDTO'
      tags: *ref_2
      security:
        - bearer: []
  /contracts/retire/{contractId}/pools/sync:
    post:
      operationId: ContractsApi_retireSyncPools
      summary: Sync retire pools.
      description: >-
        Sync retire contract pools. Only users with the Standard Registry role
        are allowed to make the request.
      parameters:
        - name: contractId
          required: false
          in: path
          description: Contract identifier
          example: 652745597a7b53526de37c05
          schema:
            type: string
      responses:
        '200':
          description: Sync date.
          content:
            application/json:
              schema:
                $ref: '#/components/schemas/Date'
        '401':
          description: Unauthorized.
        '403':
          description: Forbidden.
        '500':
          description: Internal server error.
          content:
            application/json:
              schema:
                $ref: '#/components/schemas/InternalServerErrorDTO'
      tags: *ref_2
      security:
        - bearer: []
  /contracts/retire/requests:
    get:
      operationId: ContractsApi_getRetireRequests
      summary: Return a list of all retire requests.
      description: Returns all retire requests.
      parameters:
        - name: contractId
          required: false
          in: query
          description: Contract identifier
          example: 0.0.1
          schema:
            type: string
        - name: pageSize
          required: false
          in: query
          description: The numbers of items to return
          example: 20
          schema:
            type: number
        - name: pageIndex
          required: false
          in: query
          description: >-
            The number of pages to skip before starting to collect the result
            set
          example: 0
          schema:
            type: number
      responses:
        '200':
          description: Successful operation.
          headers:
            x-total-count:
              schema:
                type: integer
              description: Total items in the collection.
          content:
            application/json:
              schema:
                type: array
                items:
                  $ref: '#/components/schemas/RetireRequestDTO'
        '401':
          description: Unauthorized.
        '403':
          description: Forbidden.
        '500':
          description: Internal server error.
          content:
            application/json:
              schema:
                $ref: '#/components/schemas/InternalServerErrorDTO'
      tags: *ref_2
      security:
        - bearer: []
  /contracts/retire/pools:
    get:
      operationId: ContractsApi_getRetirePools
      summary: Return a list of all retire pools.
      description: Returns all retire pools.
      parameters:
        - name: tokens
          required: false
          in: query
          description: Tokens
          example: 0.0.1,0.0.2,0.0.3
          schema:
            type: string
        - name: contractId
          required: false
          in: query
          description: Contract identifier
          example: 0.0.1
          schema:
            type: string
        - name: pageSize
          required: false
          in: query
          description: The numbers of items to return
          example: 20
          schema:
            type: number
        - name: pageIndex
          required: false
          in: query
          description: >-
            The number of pages to skip before starting to collect the result
            set
          example: 0
          schema:
            type: number
      responses:
        '200':
          description: Successful operation.
          headers:
            x-total-count:
              schema:
                type: integer
              description: Total items in the collection.
          content:
            application/json:
              schema:
                type: array
                items:
                  $ref: '#/components/schemas/RetirePoolDTO'
        '401':
          description: Unauthorized.
        '403':
          description: Forbidden.
        '500':
          description: Internal server error.
          content:
            application/json:
              schema:
                $ref: '#/components/schemas/InternalServerErrorDTO'
      tags: *ref_2
      security:
        - bearer: []
  /contracts/retire/{contractId}/requests:
    delete:
      operationId: ContractsApi_clearRetireRequests
      summary: Clear retire requests.
      description: >-
        Clear retire contract requests. Only users with the Standard Registry
        role are allowed to make the request.
      parameters:
        - name: contractId
          required: false
          in: path
          description: Contract identifier
          example: 652745597a7b53526de37c05
          schema:
            type: string
      responses:
        '200':
          description: Successful operation.
          content:
            application/json:
              schema:
                type: boolean
        '401':
          description: Unauthorized.
        '403':
          description: Forbidden.
        '500':
          description: Internal server error.
          content:
            application/json:
              schema:
                $ref: '#/components/schemas/InternalServerErrorDTO'
      tags: *ref_2
      security:
        - bearer: []
  /contracts/retire/{contractId}/pools:
    delete:
      operationId: ContractsApi_clearRetirePools
      summary: Clear retire pools.
      description: >-
        Clear retire contract pools. Only users with the Standard Registry role
        are allowed to make the request.
      parameters:
        - name: contractId
          required: false
          in: path
          description: Contract identifier
          example: 652745597a7b53526de37c05
          schema:
            type: string
      responses:
        '200':
          description: Successful operation.
          content:
            application/json:
              schema:
                type: boolean
        '401':
          description: Unauthorized.
        '403':
          description: Forbidden.
        '500':
          description: Internal server error.
          content:
            application/json:
              schema:
                $ref: '#/components/schemas/InternalServerErrorDTO'
      tags: *ref_2
      security:
        - bearer: []
    post:
      operationId: ContractsApi_setRetirePool
      summary: Set retire pool.
      description: >-
        Set retire contract pool. Only users with the Standard Registry role are
        allowed to make the request.
      parameters:
        - name: contractId
          required: false
          in: path
          description: Contract identifier
          example: 652745597a7b53526de37c05
          schema:
            type: string
      requestBody:
        required: true
        content:
          application/json:
            schema:
              $ref: '#/components/schemas/RetirePoolTokenDTO'
      responses:
        '200':
          description: Successful operation.
          content:
            application/json:
              schema:
                $ref: '#/components/schemas/RetirePoolDTO'
        '401':
          description: Unauthorized.
        '403':
          description: Forbidden.
        '500':
          description: Internal server error.
          content:
            application/json:
              schema:
                $ref: '#/components/schemas/InternalServerErrorDTO'
      tags: *ref_2
      security:
        - bearer: []
  /contracts/retire/pools/{poolId}:
    delete:
      operationId: ContractsApi_unsetRetirePool
      summary: Unset retire pool.
      description: >-
        Unset retire contract pool. Only users with the Standard Registry role
        are allowed to make the request.
      parameters:
        - name: poolId
          required: false
          in: path
          description: Pool Identifier
          example: 652745597a7b53526de37c05
          schema:
            type: string
      responses:
        '200':
          description: Successful operation.
          content:
            application/json:
              schema:
                type: boolean
        '401':
          description: Unauthorized.
        '403':
          description: Forbidden.
        '500':
          description: Internal server error.
          content:
            application/json:
              schema:
                $ref: '#/components/schemas/InternalServerErrorDTO'
      tags: *ref_2
      security:
        - bearer: []
  /contracts/retire/requests/{requestId}:
    delete:
      operationId: ContractsApi_unsetRetireRequest
      summary: Unset retire request.
      description: >-
        Unset retire contract request. Only users with the Standard Registry
        role are allowed to make the request.
      parameters:
        - name: requestId
          required: false
          in: path
          description: Request Identifier
          example: 652745597a7b53526de37c05
          schema:
            type: string
      responses:
        '200':
          description: Successful operation.
          content:
            application/json:
              schema:
                type: boolean
        '401':
          description: Unauthorized.
        '403':
          description: Forbidden.
        '500':
          description: Internal server error.
          content:
            application/json:
              schema:
                $ref: '#/components/schemas/InternalServerErrorDTO'
      tags: *ref_2
      security:
        - bearer: []
  /contracts/retire/pools/{poolId}/retire:
    post:
      operationId: ContractsApi_retire
      summary: Retire tokens.
      description: Retire tokens.
      parameters:
        - name: poolId
          required: false
          in: path
          description: Pool Identifier
          example: 652745597a7b53526de37c05
          schema:
            type: string
      requestBody:
        required: true
        content:
          application/json:
            schema:
              $ref: '#/components/schemas/RetireRequestTokenDTO'
      responses:
        '200':
          description: Successful operation.
          content:
            application/json:
              schema:
                type: boolean
        '401':
          description: Unauthorized.
        '403':
          description: Forbidden.
        '500':
          description: Internal server error.
          content:
            application/json:
              schema:
                $ref: '#/components/schemas/InternalServerErrorDTO'
      tags: *ref_2
      security:
        - bearer: []
  /contracts/retire/requests/{requestId}/approve:
    post:
      operationId: ContractsApi_approveRetire
      summary: Approve retire request.
      description: >-
        Approve retire contract request. Only users with the Standard Registry
        role are allowed to make the request.
      parameters:
        - name: requestId
          required: true
          in: path
          description: Request identifier
          example: 652745597a7b53526de37c05
          schema:
            type: string
      responses:
        '200':
          description: Successful operation.
        '401':
          description: Unauthorized.
        '403':
          description: Forbidden.
        '500':
          description: Internal server error.
          content:
            application/json:
              schema:
                $ref: '#/components/schemas/InternalServerErrorDTO'
      tags: *ref_2
      security:
        - bearer: []
  /contracts/retire/requests/{requestId}/cancel:
    delete:
      operationId: ContractsApi_cancelRetireRequest
      summary: Cancel retire request.
      description: Cancel retire contract request.
      parameters:
        - name: requestId
          required: true
          in: path
          description: Request identifier
          example: 652745597a7b53526de37c05
          schema:
            type: string
      responses:
        '200':
          description: Successful operation.
        '401':
          description: Unauthorized.
        '403':
          description: Forbidden.
        '500':
          description: Internal server error.
          content:
            application/json:
              schema:
                $ref: '#/components/schemas/InternalServerErrorDTO'
      tags: *ref_2
      security:
        - bearer: []
  /contracts/retire/{contractId}/admin/{hederaId}:
    post:
      operationId: ContractsApi_retireAddAdmin
      summary: Add retire admin.
      description: >-
        Add retire contract admin. Only users with the Standard Registry role
        are allowed to make the request.
      parameters:
        - name: hederaId
          required: true
          in: path
          description: Hedera identifier
          example: 0.0.1
          schema:
            type: string
        - name: contractId
          required: true
          in: path
          description: Contract identifier
          example: 652745597a7b53526de37c05
          schema:
            type: string
      responses:
        '200':
          description: Successful operation.
        '401':
          description: Unauthorized.
        '403':
          description: Forbidden.
        '500':
          description: Internal server error.
          content:
            application/json:
              schema:
                $ref: '#/components/schemas/InternalServerErrorDTO'
      tags: *ref_2
      security:
        - bearer: []
    delete:
      operationId: ContractsApi_retireRemoveAdmin
      summary: Remove wipe admin.
      description: >-
        Remove wipe contract admin. Only users with the Standard Registry role
        are allowed to make the request.
      parameters:
        - name: hederaId
          required: true
          in: path
          description: Hedera identifier
          example: 0.0.1
          schema:
            type: string
        - name: contractId
          required: true
          in: path
          description: Contract identifier
          example: 652745597a7b53526de37c05
          schema:
            type: string
      responses:
        '200':
          description: Successful operation.
        '401':
          description: Unauthorized.
        '403':
          description: Forbidden.
        '500':
          description: Internal server error.
          content:
            application/json:
              schema:
                $ref: '#/components/schemas/InternalServerErrorDTO'
      tags: *ref_2
      security:
        - bearer: []
  /contracts/retire:
    get:
      operationId: ContractsApi_getRetireVCs
      summary: Return a list of all retire vcs.
      description: Returns all retire vcs.
      parameters:
        - name: pageSize
          required: false
          in: query
          description: The numbers of items to return
          example: 20
          schema:
            type: number
        - name: pageIndex
          required: false
          in: query
          description: >-
            The number of pages to skip before starting to collect the result
            set
          example: 0
          schema:
            type: number
      responses:
        '200':
          description: Successful operation.
          headers:
            x-total-count:
              schema:
                type: integer
              description: Total items in the collection.
          content:
            application/json:
              schema:
                type: array
                items:
                  $ref: '#/components/schemas/'
        '401':
          description: Unauthorized.
        '403':
          description: Forbidden.
        '500':
          description: Internal server error.
          content:
            application/json:
              schema:
                $ref: '#/components/schemas/InternalServerErrorDTO'
      tags: *ref_2
      security:
        - bearer: []
  /demo/registered-users:
    get:
      operationId: DemoApi_registeredUsers
      summary: Returns list of registered users.
      description: Returns list of registered users.
      parameters: []
      responses:
        '200':
          description: Successful operation.
          content:
            application/json:
              schema:
                $ref: '#/components/schemas/RegisteredUsersDTO'
      tags:
        - demo
  /demo/random-key:
    get:
      tags:
        - demo
      description: Generates a new Hedera account with a random private key.
      security:
        - bearerAuth: []
      responses:
        '200':
          description: Successful operation.
          content:
            application/json:
              schema:
                $ref: '#/components/schemas/HederaAccount'
        '401':
          description: Unauthorized.
        '403':
          description: Forbidden.
        '500':
          description: Internal server error.
          content:
            application/json:
              schema:
                $ref: '#/components/schemas/Error'
  /demo/push/random-key:
    get:
      tags:
        - demo
      description: Generates a new Hedera account with a random private key.
      security:
        - bearerAuth: []
      summary: Generates a new Hedera account with a random private key.
      responses:
        '202':
          description: Successful operation.
          content:
            application/json:
              schema:
                $ref: '#/components/schemas/Task'
        '401':
          description: Unauthorized.
        '403':
          description: Forbidden.
        '500':
          description: Internal server error.
          content:
            application/json:
              schema:
                $ref: '#/components/schemas/Error'
  /external:
    post:
      tags:
        - external
      description: Sends data from an external source.
      summary: Sends data from an external source.
      requestBody:
        description: Object that contains a VC Document.
        required: true
        content:
          application/json:
            schema:
              $ref: '#/components/schemas/ExternalData'
      responses:
        '200':
          description: Successful operation.
        '500':
          description: Internal server error.
          content:
            application/json:
              schema:
                $ref: '#/components/schemas/Error'
  /ipfs/file:
    post:
      operationId: IpfsApi_postFile
      summary: Add file from ipfs.
      description: Add file from ipfs.
      parameters: []
      responses:
        '201':
          description: ''
      tags:
        - ipfs
      security:
        - bearerAuth: []
  /ipfs/file/{cid}:
    get:
      tags:
        - ipfs
      description: Get file from ipfs.
      summary: Get file from ipfs.
      parameters:
        - in: path
          name: cid
          schema:
            type: string
          required: true
          description: File CID.
      security:
        - bearerAuth: []
      responses:
        '201':
          description: Created.
          content:
            binary/octet-stream:
              schema:
                type: string
                format: binary
        '401':
          description: Unauthorized.
        '500':
          description: Internal server error.
          content:
            application/json:
              schema:
                $ref: '#/components/schemas/Error'
  /logs:
    post:
      tags:
        - logs
      description: Returns logs. For users with the Standard Registry role only.
      security:
        - bearerAuth: []
      requestBody:
        description: Log filters.
        content:
          application/json:
            schema:
              $ref: '#/components/schemas/LogFilters'
      summary: Returns logs.
      responses:
        '200':
          description: Successful operation.
          content:
            application/json:
              schema:
                type: object
                properties:
                  totalCount:
                    type: number
                  logs:
                    $ref: '#/components/schemas/Log'
        '401':
          description: Unauthorized.
        '403':
          description: Forbidden.
        '500':
          description: Internal server error.
          content:
            application/json:
              schema:
                $ref: '#/components/schemas/Error'
  /logs/attributes:
    get:
      tags:
        - logs
      description: Returns logs attributes. For users with the Standard Registry role only.
      parameters:
        - in: query
          name: name
          schema:
            type: string
          description: Part of name.
        - in: query
          name: existingAttributes
          schema:
            type: array
            items:
              type: string
          description: Attributes to exclude.
      security:
        - bearerAuth: []
      summary: Returns logs attributes.
      responses:
        '200':
          description: Successful operation.
          content:
            application/json:
              schema:
                type: array
                items:
                  type: string
        '401':
          description: Unauthorized.
        '403':
          description: Forbidden.
        '500':
          description: Internal server error.
          content:
            application/json:
              schema:
                $ref: '#/components/schemas/Error'
  /map/key:
    get:
      tags:
        - maps
      description: Returns map api key.
      security:
        - bearerAuth: []
      summary: Returns map api key.
      responses:
        '200':
          description: Successful operation.
          content:
            application/json:
              schema:
                type: string
        '401':
          description: Unauthorized.
        '500':
          description: Internal server error.
          content:
            application/json:
              schema:
                $ref: '#/components/schemas/Error'
  /metrics:
    get:
      operationId: MetricsApi_getMetrics
      parameters: []
      responses:
        '200':
          description: ''
      tags:
        - metrics
  /modules:
    get:
      tags:
        - modules
      description: >-
        Returns all modules. Only users with the Standard Registry and Installer
        role are allowed to make the request.
      security:
        - bearerAuth: []
      summary: Return a list of all modules.
      parameters:
        - in: query
          name: pageIndex
          schema:
            type: integer
          description: >-
            The number of pages to skip before starting to collect the result
            set
          examples:
            pageIndex:
              summary: Example of a pageIndex
              value: 0
        - in: query
          name: pageSize
          schema:
            type: integer
          description: The numbers of items to return
          examples:
            pageSize:
              summary: Example of a pageSize
              value: 100
      responses:
        '200':
          description: Successful operation.
          headers:
            x-total-count:
              schema:
                type: integer
              description: Total items in the collection.
          content:
            application/json:
              schema:
                $ref: '#/components/schemas/Module'
        '401':
          description: Unauthorized.
        '403':
          description: Forbidden.
        '500':
          description: Internal server error.
          content:
            application/json:
              schema:
                $ref: '#/components/schemas/Error'
    post:
      tags:
        - modules
      description: >-
        Creates a new module. Only users with the Standard Registry role are
        allowed to make the request.
      security:
        - bearerAuth: []
      summary: Creates a new module.
      requestBody:
        description: Object that contains module configuration.
        required: true
        content:
          application/json:
            schema:
              $ref: '#/components/schemas/Module'
      responses:
        '201':
          description: Created.
        '401':
          description: Unauthorized.
        '403':
          description: Forbidden.
        '500':
          description: Internal server error.
          content:
            application/json:
              schema:
                $ref: '#/components/schemas/Error'
  /modules/schemas:
    get:
      operationId: ModulesApi_getModuleSchemas
      parameters: []
      responses:
        '200':
          description: ''
      tags: &ref_3
        - modules
    post:
      operationId: ModulesApi_postSchemas
      parameters: []
      responses:
        '201':
          description: ''
      tags: *ref_3
  /modules/{uuid}:
    get:
      tags:
        - modules
      description: >-
        Retrieves module configuration for the specified module ID. Only users
        with the Standard Registry role are allowed to make the request.
      parameters:
        - in: path
          name: uuid
          schema:
            type: string
          required: true
          description: Selected module ID.
      summary: Retrieves module configuration.
      security:
        - bearerAuth: []
      responses:
        '200':
          description: Successful operation.
          content:
            application/json:
              schema:
                $ref: '#/components/schemas/Module'
        '401':
          description: Unauthorized.
        '403':
          description: Forbidden.
        '500':
          description: Internal server error.
          content:
            application/json:
              schema:
                $ref: '#/components/schemas/Error'
    put:
      tags:
        - modules
      description: >-
        Updates module configuration for the specified module ID. Only users
        with the Standard Registry role are allowed to make the request.
      summary: Updates module configuration.
      parameters:
        - in: path
          name: uuid
          description: Selected module ID.
          required: true
          schema:
            type: string
      requestBody:
        description: Object that contains module configuration.
        required: true
        content:
          application/json:
            schema:
              $ref: '#/components/schemas/Module'
      security:
        - bearerAuth: []
      responses:
        '200':
          description: Successful operation.
          content:
            application/json:
              schema:
                $ref: '#/components/schemas/Module'
        '401':
          description: Unauthorized.
        '403':
          description: Forbidden.
        '500':
          description: Internal server error.
          content:
            application/json:
              schema:
                $ref: '#/components/schemas/Error'
    delete:
      tags:
        - modules
      description: >-
        Deletes the module with the provided module ID. Only users with the
        Standard Registry role are allowed to make the request.
      parameters:
        - in: path
          name: uuid
          schema:
            type: string
          required: true
          description: Module ID.
      security:
        - bearerAuth: []
      summary: Deletes the module.
      responses:
        '200':
          description: Successful operation.
          content:
            application/json:
              schema:
                type: boolean
        '401':
          description: Unauthorized.
        '403':
          description: Forbidden.
        '500':
          description: Internal server error.
          content:
            application/json:
              schema:
                $ref: '#/components/schemas/Error'
  /modules/menu:
    get:
      tags:
        - modules
      description: >-
        Returns modules menu. Only users with the Standard Registry and
        Installer role are allowed to make the request.
      security:
        - bearerAuth: []
      summary: Return a list of modules.
      responses:
        '200':
          description: Successful operation.
          content:
            application/json:
              schema:
                type: array
                items:
                  $ref: '#/components/schemas/Module'
        '401':
          description: Unauthorized.
        '403':
          description: Forbidden.
        '500':
          description: Internal server error.
          content:
            application/json:
              schema:
                $ref: '#/components/schemas/Error'
  /modules/{uuid}/export/file:
    get:
      tags:
        - modules
      description: >-
        Returns a zip file containing the published module and all associated
        artifacts, i.e. schemas and VCs. Only users with the Standard Registry
        role are allowed to make the request.
      parameters:
        - in: path
          name: uuid
          schema:
            type: string
          required: true
          description: Selected module ID.
      security:
        - bearerAuth: []
      summary: >-
        Return module and its artifacts in a zip file format for the specified
        module.
      responses:
        '200':
          description: Successful operation. Response zip file
        '401':
          description: Unauthorized.
        '403':
          description: Forbidden.
        '500':
          description: Internal server error.
          content:
            application/json:
              schema:
                $ref: '#/components/schemas/Error'
  /modules/{uuid}/export/message:
    get:
      tags:
        - modules
      description: >-
        Returns the Hedera message ID for the specified module published onto
        IPFS. Only users with the Standard Registry role are allowed to make the
        request.
      parameters:
        - in: path
          name: uuid
          schema:
            type: string
          required: true
          description: Selected module ID.
      security:
        - bearerAuth: []
      summary: Return Heder message ID for the specified published module.
      responses:
        '200':
          description: Successful operation.
          content:
            application/json:
              schema:
                $ref: '#/components/schemas/ExportModule'
        '401':
          description: Unauthorized.
        '403':
          description: Forbidden.
        '500':
          description: Internal server error.
          content:
            application/json:
              schema:
                $ref: '#/components/schemas/Error'
  /modules/import/message:
    post:
      tags:
        - modules
      description: >-
        Imports new module and all associated artifacts from IPFS into the local
        DB. Only users with the Standard Registry role are allowed to make the
        request.
      security:
        - bearerAuth: []
      summary: Imports new module from IPFS.
      requestBody:
        description: >-
          Object that contains the identifier of the Hedera message which
          contains the IPFS CID of the module.
        required: true
        content:
          application/json:
            schema:
              type: object
              properties:
                messageId:
                  type: string
      responses:
        '201':
          description: Created.
          content:
            application/json:
              schema:
                $ref: '#/components/schemas/Module'
        '401':
          description: Unauthorized.
        '403':
          description: Forbidden.
        '500':
          description: Internal server error.
          content:
            application/json:
              schema:
                $ref: '#/components/schemas/Error'
  /modules/import/file:
    post:
      tags:
        - modules
      description: >-
        Imports new module and all associated artifacts, such as schemas and
        VCs, from the provided zip file into the local DB. Only users with the
        Standard Registry role are allowed to make the request.
      security:
        - bearerAuth: []
      summary: Imports new module from a zip file.
      requestBody:
        description: >-
          A zip file that contains the module and associated schemas and VCs to
          be imported.
        required: true
        content:
          binary/octet-stream:
            schema:
              type: string
              format: binary
      responses:
        '201':
          description: Created.
          content:
            application/json:
              schema:
                $ref: '#/components/schemas/Module'
        '401':
          description: Unauthorized.
        '403':
          description: Forbidden.
        '500':
          description: Internal server error.
          content:
            application/json:
              schema:
                $ref: '#/components/schemas/Error'
  /modules/import/message/preview:
    post:
      tags:
        - modules
      description: >-
        Previews the module from IPFS without loading it into the local DB. Only
        users with the Standard Registry role are allowed to make the request.
      summary: Module preview from IPFS.
      security:
        - bearerAuth: []
      requestBody:
        description: >-
          Object that contains the identifier of the Hedera message which
          contains the IPFS CID of the module.
        required: true
        content:
          application/json:
            schema:
              type: object
              properties:
                messageId:
                  type: string
      responses:
        '200':
          description: Successful operation.
          content:
            application/json:
              schema:
                $ref: '#/components/schemas/PreviewModule'
        '401':
          description: Unauthorized.
        '403':
          description: Forbidden.
        '500':
          description: Internal server error.
          content:
            application/json:
              schema:
                $ref: '#/components/schemas/Error'
  /modules/import/file/preview:
    post:
      tags:
        - modules
      description: >-
        Previews the module from a zip file without loading it into the local
        DB. Only users with the Standard Registry role are allowed to make the
        request.
      summary: Module preview from a zip file.
      security:
        - bearerAuth: []
      requestBody:
        description: >-
          A zip file that contains the module and associated schemas and VCs to
          be viewed.
        required: true
        content:
          binary/octet-stream:
            schema:
              type: string
              format: binary
      responses:
        '200':
          description: Successful operation.
          content:
            application/json:
              schema:
                $ref: '#/components/schemas/PreviewModule'
        '401':
          description: Unauthorized.
        '403':
          description: Forbidden.
        '500':
          description: Internal server error.
          content:
            application/json:
              schema:
                $ref: '#/components/schemas/Error'
  /modules/{uuid}/publish:
    put:
      tags:
        - modules
      description: >-
        Publishes the module with the specified (internal) module ID onto IPFS,
        sends a message featuring its IPFS CID into the corresponding Hedera
        topic. Only users with the Standard Registry role are allowed to make
        the request.
      parameters:
        - in: path
          name: uuid
          schema:
            type: string
          required: true
          description: Selected module ID.
      summary: Publishes the module onto IPFS.
      security:
        - bearerAuth: []
      responses:
        '200':
          description: Successful operation.
          content:
            application/json:
              schema:
                $ref: '#/components/schemas/PublishModule'
        '401':
          description: Unauthorized.
        '403':
          description: Forbidden.
        '500':
          description: Internal server error.
          content:
            application/json:
              schema:
                $ref: '#/components/schemas/Error'
  /modules/validate:
    post:
      tags:
        - modules
      description: >-
        Validates selected module. Only users with the Standard Registry role
        are allowed to make the request.
      security:
        - bearerAuth: []
      summary: Validates module.
      requestBody:
        description: Object that contains module configuration.
        required: true
        content:
          application/json:
            schema:
              $ref: '#/components/schemas/Module'
      responses:
        '200':
          description: Successful operation.
          content:
            application/json:
              schema:
                $ref: '#/components/schemas/ValidateModule'
        '401':
          description: Unauthorized.
        '403':
          description: Forbidden.
        '500':
          description: Internal server error.
          content:
            application/json:
              schema:
                $ref: '#/components/schemas/Error'
  /tools:
    post:
      operationId: ToolsApi_createNewTool
      summary: Creates a new tool.
      description: >-
        Creates a new tool. Only users with the Standard Registry role are
        allowed to make the request.
      parameters: []
      responses:
        '200':
          description: Successful operation.
          content:
            application/json:
              schema:
                $ref: '#/components/schemas/ToolDTO'
        '500':
          description: Internal server error.
          content:
            application/json:
              schema:
                $ref: '#/components/schemas/InternalServerErrorDTO'
      tags: &ref_4
        - tools
      security:
        - bearerAuth: []
    get:
      operationId: ToolsApi_getTools
      summary: Return a list of all tools.
      description: >-
        Returns all tools. Only users with the Standard Registry role are
        allowed to make the request.
      parameters:
        - name: pageSize
          required: false
          in: query
          description: The numbers of items to return
          schema:
            type: number
        - name: pageIndex
          required: false
          in: query
          description: >-
            The number of pages to skip before starting to collect the result
            set
          schema:
            type: number
      responses:
        '200':
          description: Successful operation.
          content:
            application/json:
              schema:
                $ref: '#/components/schemas/ToolDTO'
        '500':
          description: Internal server error.
          content:
            application/json:
              schema:
                $ref: '#/components/schemas/InternalServerErrorDTO'
      tags: *ref_4
      security:
        - bearerAuth: []
  /tools/push:
    post:
      operationId: ToolsApi_createNewToolAsync
      summary: Creates a new tool.
      description: >-
        Creates a new tool. Only users with the Standard Registry role are
        allowed to make the request.
      parameters: []
      responses:
        '200':
          description: Successful operation.
          content:
            application/json:
              schema:
                $ref: '#/components/schemas/TaskDTO'
        '500':
          description: Internal server error.
          content:
            application/json:
              schema:
                $ref: '#/components/schemas/InternalServerErrorDTO'
      tags: *ref_4
      security:
        - bearerAuth: []
  /tools/{id}:
    delete:
      operationId: ToolsApi_deleteTool
      summary: >-
        Deletes the tool with the provided tool ID. Only users with the Standard
        Registry role are allowed to make the request.
      description: Deletes the tool.
      parameters:
        - name: id
          required: true
          in: path
          description: Tool ID
          schema:
            type: string
      responses:
        '200':
          description: Successful operation.
        '500':
          description: Internal server error.
          content:
            application/json:
              schema:
                $ref: '#/components/schemas/InternalServerErrorDTO'
      tags: *ref_4
      security:
        - bearerAuth: []
    get:
      operationId: ToolsApi_getToolById
      summary: Retrieves tool configuration.
      description: >-
        Retrieves tool configuration for the specified tool ID. Only users with
        the Standard Registry role are allowed to make the request.
      parameters:
        - name: id
          required: true
          in: path
          description: Tool ID
          schema:
            type: string
      responses:
        '200':
          description: Successful operation.
          content:
            application/json:
              schema:
                $ref: '#/components/schemas/ToolDTO'
        '401':
          description: Unauthorized.
        '403':
          description: Forbidden.
        '500':
          description: Internal server error.
          content:
            application/json:
              schema:
                $ref: '#/components/schemas/InternalServerErrorDTO'
      tags: *ref_4
      security:
        - bearerAuth: []
    put:
      operationId: ToolsApi_updateTool
      summary: Updates tool configuration.
      description: >-
        Updates tool configuration for the specified tool ID. Only users with
        the Standard Registry role are allowed to make the request.
      parameters:
        - name: id
          required: true
          in: path
          description: Tool ID
          schema:
            type: string
      responses:
        '200':
          description: Successful operation.
          content:
            application/json:
              schema:
                $ref: '#/components/schemas/ToolDTO'
        '401':
          description: Unauthorized.
        '403':
          description: Forbidden.
        '500':
          description: Internal server error.
          content:
            application/json:
              schema:
                $ref: '#/components/schemas/InternalServerErrorDTO'
      tags: *ref_4
      security:
        - bearerAuth: []
  /tools/{id}/publish:
    put:
      operationId: ToolsApi_publishTool
      summary: Publishes the tool onto IPFS.
      description: >-
        Publishes the tool with the specified (internal) tool ID onto IPFS,
        sends a message featuring its IPFS CID into the corresponding Hedera
        topic. Only users with the Standard Registry role are allowed to make
        the request.
      parameters:
        - name: id
          required: true
          in: path
          description: Tool ID
          schema:
            type: string
      responses:
        '200':
          description: Successful operation.
          content:
            application/json:
              schema:
                $ref: '#/components/schemas/ToolDTO'
        '401':
          description: Unauthorized.
        '403':
          description: Forbidden.
        '500':
          description: Internal server error.
          content:
            application/json:
              schema:
                $ref: '#/components/schemas/InternalServerErrorDTO'
      tags: *ref_4
      security:
        - bearerAuth: []
  /tools/{id}/push/publish:
    put:
      operationId: ToolsApi_publishToolAsync
      summary: Publishes the tool onto IPFS.
      description: >-
        Publishes the tool with the specified (internal) tool ID onto IPFS,
        sends a message featuring its IPFS CID into the corresponding Hedera
        topic. Only users with the Standard Registry role are allowed to make
        the request.
      parameters:
        - name: id
          required: true
          in: path
          description: Tool ID
          schema:
            type: string
      responses:
        '200':
          description: Successful operation.
          content:
            application/json:
              schema:
                $ref: '#/components/schemas/TaskDTO'
        '401':
          description: Unauthorized.
        '403':
          description: Forbidden.
        '500':
          description: Internal server error.
          content:
            application/json:
              schema:
                $ref: '#/components/schemas/InternalServerErrorDTO'
      tags: *ref_4
      security:
        - bearerAuth: []
  /tools/validate:
    post:
      operationId: ToolsApi_validateTool
      summary: Validates selected tool.
      description: >-
        Validates selected tool. Only users with the Standard Registry role are
        allowed to make the request.
      parameters: []
      responses:
        '200':
          description: ''
          content:
            application/json:
              schema:
                type: object
        '401':
          description: Unauthorized.
        '403':
          description: Forbidden.
        '500':
          description: Internal server error.
          content:
            application/json:
              schema:
                $ref: '#/components/schemas/InternalServerErrorDTO'
      tags: *ref_4
      security:
        - bearerAuth: []
  /tools/{id}/export/file:
    get:
      operationId: ToolsApi_toolExportFile
      summary: >-
        Return tool and its artifacts in a zip file format for the specified
        tool.
      description: >-
        Returns a zip file containing the published tool and all associated
        artifacts, i.e. schemas and VCs. Only users with the Standard Registry
        role are allowed to make the request.
      parameters:
        - name: id
          required: true
          in: path
          description: Tool ID
          schema:
            type: string
      responses:
        '200':
          description: Successful operation. Response zip file.
        '401':
          description: Unauthorized.
        '403':
          description: Forbidden.
        '500':
          description: Internal server error.
          content:
            application/json:
              schema:
                $ref: '#/components/schemas/InternalServerErrorDTO'
      tags: *ref_4
      security:
        - bearerAuth: []
  /tools/{id}/export/message:
    get:
      operationId: ToolsApi_toolExportMessage
      summary: Return Heder message ID for the specified published tool.
      description: >-
        Returns the Hedera message ID for the specified tool published onto
        IPFS. Only users with the Standard Registry role are allowed to make the
        request.
      parameters:
        - name: id
          required: true
          in: path
          description: Tool ID
          schema:
            type: string
      responses:
        '200':
          description: Successful operation.
          content:
            application/json:
              schema:
                type: object
        '401':
          description: Unauthorized.
        '403':
          description: Forbidden.
        '500':
          description: Internal server error.
          content:
            application/json:
              schema:
                $ref: '#/components/schemas/InternalServerErrorDTO'
      tags: *ref_4
      security:
        - bearerAuth: []
  /tools/import/message/preview:
    post:
      operationId: ToolsApi_toolImportMessagePreview
      summary: Imports new tool from IPFS.
      description: >-
        Imports new tool and all associated artifacts from IPFS into the local
        DB. Only users with the Standard Registry role are allowed to make the
        request.
      parameters: []
      responses:
        '200':
          description: Successful operation.
          content:
            application/json:
              schema:
                type: object
        '401':
          description: Unauthorized.
        '403':
          description: Forbidden.
        '500':
          description: Internal server error.
          content:
            application/json:
              schema:
                $ref: '#/components/schemas/InternalServerErrorDTO'
      tags: *ref_4
      security:
        - bearerAuth: []
  /tools/import/message:
    post:
      operationId: ToolsApi_toolImportMessage
      summary: Imports new tool from IPFS.
      description: >-
        Imports new tool and all associated artifacts from IPFS into the local
        DB. Only users with the Standard Registry role are allowed to make the
        request.
      parameters: []
      responses:
        '200':
          description: Successful operation.
          content:
            application/json:
              schema:
                $ref: '#/components/schemas/ToolDTO'
        '401':
          description: Unauthorized.
        '403':
          description: Forbidden.
        '500':
          description: Internal server error.
          content:
            application/json:
              schema:
                $ref: '#/components/schemas/InternalServerErrorDTO'
      tags: *ref_4
      security:
        - bearerAuth: []
  /tools/import/file/preview:
    post:
      operationId: ToolsApi_toolImportFilePreview
      summary: Imports new tool from a zip file.
      description: >-
        Imports new tool and all associated artifacts, such as schemas and VCs,
        from the provided zip file into the local DB. Only users with the
        Standard Registry role are allowed to make the request.
      parameters: []
      responses:
        '200':
          description: Successful operation.
          content:
            application/json:
              schema:
                type: object
        '401':
          description: Unauthorized.
        '403':
          description: Forbidden.
        '500':
          description: Internal server error.
          content:
            application/json:
              schema:
                $ref: '#/components/schemas/InternalServerErrorDTO'
      tags: *ref_4
      security:
        - bearerAuth: []
  /tools/import/file:
    post:
      operationId: ToolsApi_toolImportFile
      summary: Imports new tool from a zip file.
      description: >-
        Imports new tool and all associated artifacts, such as schemas and VCs,
        from the provided zip file into the local DB. Only users with the
        Standard Registry role are allowed to make the request.
      parameters: []
      responses:
        '200':
          description: Successful operation.
          content:
            application/json:
              schema:
                $ref: '#/components/schemas/ToolDTO'
        '401':
          description: Unauthorized.
        '403':
          description: Forbidden.
        '500':
          description: Internal server error.
          content:
            application/json:
              schema:
                $ref: '#/components/schemas/InternalServerErrorDTO'
      tags: *ref_4
      security:
        - bearerAuth: []
  /tools/push/import/file:
    post:
      operationId: ToolsApi_toolImportFileAsync
      summary: Imports new tool from a zip file.
      description: >-
        Imports new tool and all associated artifacts, such as schemas and VCs,
        from the provided zip file into the local DB. Only users with the
        Standard Registry role are allowed to make the request.
      parameters: []
      responses:
        '200':
          description: Successful operation.
          content:
            application/json:
              schema:
                $ref: '#/components/schemas/TaskDTO'
        '401':
          description: Unauthorized.
        '403':
          description: Forbidden.
        '500':
          description: Internal server error.
          content:
            application/json:
              schema:
                $ref: '#/components/schemas/InternalServerErrorDTO'
      tags: *ref_4
      security:
        - bearerAuth: []
  /tools/push/import/message:
    post:
      operationId: ToolsApi_toolImportMessageAsync
      summary: Imports new tool from IPFS.
      description: >-
        Imports new tool and all associated artifacts from IPFS into the local
        DB. Only users with the Standard Registry role are allowed to make the
        request.
      parameters: []
      responses:
        '200':
          description: Successful operation.
          content:
            application/json:
              schema:
                $ref: '#/components/schemas/TaskDTO'
        '401':
          description: Unauthorized.
        '403':
          description: Forbidden.
        '500':
          description: Internal server error.
          content:
            application/json:
              schema:
                $ref: '#/components/schemas/InternalServerErrorDTO'
      tags: *ref_4
      security:
        - bearerAuth: []
  /tools/menu/all:
    get:
      operationId: ToolsApi_getMenu
      summary: Return a list of tools.
      description: >-
        Returns tools menu. Only users with the Standard Registry role are
        allowed to make the request.
      parameters: []
      responses:
        '200':
          description: ''
          content:
            application/json:
              schema:
                type: array
        '401':
          description: Unauthorized.
        '403':
          description: Forbidden.
        '500':
          description: Internal server error.
          content:
            application/json:
              schema:
                $ref: '#/components/schemas/InternalServerErrorDTO'
      tags: *ref_4
      security:
        - bearerAuth: []
  /profiles/{username}:
    get:
      tags:
        - profiles
      description: >-
        Returns user account information. For users with the Standard Registry
        role it also returns address book and VC document information.
      parameters:
        - in: path
          name: username
          schema:
            type: string
          required: true
          description: The name of the user for whom to fetch the information.
      security:
        - bearerAuth: []
      summary: Returns user account info.
      responses:
        '200':
          description: Successful operation.
          content:
            application/json:
              schema:
                $ref: '#/components/schemas/User'
        '401':
          description: Unauthorized.
        '403':
          description: Forbidden.
        '500':
          description: Internal server error.
          content:
            application/json:
              schema:
                $ref: '#/components/schemas/Error'
    put:
      tags:
        - profiles
      description: >-
        Sets Hedera credentials for the user. For users with the Standard
        Registry role it also creates an address book.
      parameters:
        - in: path
          name: username
          schema:
            type: string
          required: true
          description: The name of the user for whom to update the information.
      security:
        - bearerAuth: []
      summary: Sets Hedera credentials for the user.
      requestBody:
        description: Object that contains the Hedera account data.
        required: true
        content:
          application/json:
            schema:
              $ref: '#/components/schemas/User'
      responses:
        '201':
          description: Created.
        '401':
          description: Unauthorized.
        '403':
          description: Forbidden.
        '500':
          description: Internal server error.
          content:
            application/json:
              schema:
                $ref: '#/components/schemas/Error'
  /profiles/push/{username}:
    put:
      tags:
        - profiles
      description: Sets Hedera credentials for the user
      security:
        - bearerAuth: []
      summary: Sets Hedera credentials for the user
      parameters:
        - in: path
          name: username
          schema:
            type: string
          required: true
          description: The name of the user for whom to update the information.
      requestBody:
        description: Object that contains the Hedera account data.
        required: true
        content:
          application/json:
            schema:
              $ref: '#/components/schemas/User'
      responses:
        '202':
          description: Successful operation.
          content:
            application/json:
              schema:
                $ref: '#/components/schemas/Task'
        '401':
          description: Unauthorized.
        '403':
          description: Forbidden.
        '500':
          description: Internal server error.
          content:
            application/json:
              schema:
                $ref: '#/components/schemas/Error'
  /profiles/restore/{username}:
    put:
      operationId: ProfileApi_resoreUserProfile
      parameters: []
      responses:
        '202':
          description: ''
      tags: &ref_5
        - profiles
  /profiles/restore/topics/{username}:
    put:
      operationId: ProfileApi_restoreTopic
      parameters: []
      responses:
        '202':
          description: ''
      tags: *ref_5
  /profiles/{username}/balance:
    get:
      tags:
        - profiles
      description: >-
        Requests Hedera account balance. Only users with the Installer role are
        allowed to make the request.
      parameters:
        - in: path
          name: username
          schema:
            type: string
          required: true
          description: The name of the user for whom to fetch the balance.
      security:
        - bearerAuth: []
      summary: Returns user's Hedera account balance.
      responses:
        '200':
          description: Successful operation.
          content:
            application/json:
              schema:
                type: string
        '401':
          description: Unauthorized.
        '403':
          description: Forbidden.
        '500':
          description: Internal server error.
          content:
            application/json:
              schema:
                $ref: '#/components/schemas/Error'
  /policies:
    get:
      tags:
        - policies
      description: >-
        Returns all policies. Only users with the Standard Registry and
        Installer role are allowed to make the request.
      security:
        - bearerAuth: []
      summary: Return a list of all policies.
      parameters:
        - in: query
          name: pageIndex
          schema:
            type: integer
          description: >-
            The number of pages to skip before starting to collect the result
            set
          examples:
            pageIndex:
              summary: Example of a pageIndex
              value: 0
        - in: query
          name: pageSize
          schema:
            type: integer
          description: The numbers of items to return
          examples:
            pageSize:
              summary: Example of a pageSize
              value: 100
      responses:
        '200':
          description: Successful operation.
          headers:
            x-total-count:
              schema:
                type: integer
              description: Total items in the collection.
          content:
            application/json:
              schema:
                type: array
                items:
                  allOf:
                    - $ref: '#/components/schemas/PolicyConfig'
                    - type: object
                      properties:
                        userRoles:
                          type: array
                          items:
                            type: string
        '401':
          description: Unauthorized.
        '403':
          description: Forbidden.
        '500':
          description: Internal server error.
          content:
            application/json:
              schema:
                $ref: '#/components/schemas/Error'
    post:
      tags:
        - policies
      description: >-
        Creates a new policy. Only users with the Standard Registry role are
        allowed to make the request.
      security:
        - bearerAuth: []
      summary: Creates a new policy.
      requestBody:
        description: Object that contains policy configuration.
        required: true
        content:
          application/json:
            schema:
              $ref: '#/components/schemas/PolicyConfig'
      responses:
        '201':
          description: Created.
        '401':
          description: Unauthorized.
        '403':
          description: Forbidden.
        '500':
          description: Internal server error.
          content:
            application/json:
              schema:
                $ref: '#/components/schemas/Error'
  /policies/push:
    post:
      tags:
        - policies
      description: >-
        Creates a new policy. Only users with the Standard Registry role are
        allowed to make the request.
      security:
        - bearerAuth: []
      summary: Creates a new policy.
      requestBody:
        description: Object that contains policy configuration.
        required: true
        content:
          application/json:
            schema:
              $ref: '#/components/schemas/PolicyConfig'
      responses:
        '202':
          description: Successful operation.
          content:
            application/json:
              schema:
                $ref: '#/components/schemas/Task'
        '401':
          description: Unauthorized.
        '403':
          description: Forbidden.
        '500':
          description: Internal server error.
          content:
            application/json:
              schema:
                $ref: '#/components/schemas/Error'
  /policies/push/{policyId}:
    post:
      operationId: PolicyApi_updatePolicyAsync
      summary: ''
      parameters: []
      responses:
        '200':
          description: Successful operation.
          content:
            application/json:
              schema:
                type: object
        '500':
          description: Internal server error.
          content:
            application/json:
              schema:
                $ref: '#/components/schemas/InternalServerErrorDTO'
      tags: &ref_6
        - policies
      security:
        - bearerAuth: []
        - bearerAuth: []
    delete:
      operationId: PolicyApi_deletePolicyAsync
      parameters: []
      responses:
        '202':
          description: ''
      tags: *ref_6
      security:
        - bearerAuth: []
  /policies/{policyId}:
    get:
      tags:
        - policies
      description: >-
        Retrieves policy configuration for the specified policy ID. Only users
        with the Standard Registry role are allowed to make the request.
      parameters:
        - in: path
          name: policyId
          schema:
            type: string
          required: true
          description: Selected policy ID.
      summary: Retrieves policy configuration.
      security:
        - bearerAuth: []
      responses:
        '200':
          description: Successful operation.
          content:
            application/json:
              schema:
                allOf:
                  - $ref: '#/components/schemas/PolicyConfig'
                  - type: object
                    properties:
                      userRoles:
                        type: array
                        items:
                          type: string
        '401':
          description: Unauthorized.
        '403':
          description: Forbidden.
        '500':
          description: Internal server error.
          content:
            application/json:
              schema:
                $ref: '#/components/schemas/Error'
    put:
      tags:
        - policies
      description: >-
        Updates policy configuration for the specified policy ID. Only users
        with the Standard Registry role are allowed to make the request.
      summary: Updates policy configuration.
      parameters:
        - in: path
          name: policyId
          description: Selected policy ID.
          required: true
          schema:
            type: string
      requestBody:
        description: Object that contains policy configuration.
        required: true
        content:
          application/json:
            schema:
              $ref: '#/components/schemas/PolicyConfig'
      security:
        - bearerAuth: []
      responses:
        '200':
          description: Successful operation.
          content:
            application/json:
              schema:
                $ref: '#/components/schemas/PolicyConfig'
        '401':
          description: Unauthorized.
        '403':
          description: Forbidden.
        '500':
          description: Internal server error.
          content:
            application/json:
              schema:
                $ref: '#/components/schemas/Error'
  /policies/{policyId}/publish:
    put:
      tags:
        - policies
      description: >-
        Publishes the policy with the specified (internal) policy ID onto IPFS,
        sends a message featuring its IPFS CID into the corresponding Hedera
        topic. Only users with the Standard Registry role are allowed to make
        the request.
      parameters:
        - in: path
          name: policyId
          schema:
            type: string
          required: true
          description: Selected policy ID.
      requestBody:
        description: Object that contains policy version.
        required: true
        content:
          application/json:
            schema:
              type: object
              properties:
                policyVersion:
                  type: string
      summary: Publishes the policy onto IPFS.
      security:
        - bearerAuth: []
      responses:
        '200':
          description: Successful operation.
          content:
            application/json:
              schema:
                $ref: '#/components/schemas/PublishPolicy'
        '401':
          description: Unauthorized.
        '403':
          description: Forbidden.
        '500':
          description: Internal server error.
          content:
            application/json:
              schema:
                $ref: '#/components/schemas/Error'
  /policies/push/{policyId}/publish:
    put:
      tags:
        - policies
      description: >-
        Publishes the policy with the specified (internal) policy ID onto IPFS,
        sends a message featuring its IPFS CID into the corresponding Hedera
        topic. Only users with the Standard Registry role are allowed to make
        the request.
      security:
        - bearerAuth: []
      summary: >-
        Publishes the policy with the specified (internal) policy ID onto IPFS,
        sends a message featuring its IPFS CID into the corresponding Hedera
        topic.
      parameters:
        - in: path
          name: policyId
          schema:
            type: string
          required: true
          description: Policy ID.
      requestBody:
        description: Object that contains policy version.
        required: true
        content:
          application/json:
            schema:
              type: object
              properties:
                policyVersion:
                  type: string
      responses:
        '202':
          description: Successful operation.
          content:
            application/json:
              schema:
                $ref: '#/components/schemas/Task'
        '401':
          description: Unauthorized.
        '403':
          description: Forbidden.
        '500':
          description: Internal server error.
          content:
            application/json:
              schema:
                $ref: '#/components/schemas/Error'
  /policies/{policyId}/dry-run:
    put:
      tags:
        - policies
      description: >-
        Run policy without making any persistent changes or executing
        transaction. Only users with the Standard Registry role are allowed to
        make the request.
      security:
        - bearerAuth: []
      summary: Dry Run policy.
      parameters:
        - in: path
          name: policyId
          schema:
            type: string
          required: true
          description: Policy ID.
      responses:
        '201':
          description: Created.
          content:
            application/json:
              schema:
                $ref: '#/components/schemas/PublishPolicy'
        '401':
          description: Unauthorized.
        '403':
          description: Forbidden.
        '500':
          description: Internal server error.
          content:
            application/json:
              schema:
                $ref: '#/components/schemas/Error'
  /policies/{policyId}/draft:
    put:
      tags:
        - policies
      description: >-
        Return policy to editing. Only users with the Standard Registry role are
        allowed to make the request.
      security:
        - bearerAuth: []
      summary: Return policy to editing.
      parameters:
        - in: path
          name: policyId
          schema:
            type: string
          required: true
          description: Policy ID.
      responses:
        '200':
          description: Successful operation.
          content:
            application/json:
              schema:
                $ref: '#/components/schemas/PublishPolicy'
        '401':
          description: Unauthorized.
        '403':
          description: Forbidden.
        '500':
          description: Internal server error.
          content:
            application/json:
              schema:
                $ref: '#/components/schemas/Error'
  /policies/validate:
    post:
      tags:
        - policies
      description: >-
        Validates selected policy. Only users with the Standard Registry role
        are allowed to make the request.
      security:
        - bearerAuth: []
      summary: Validates policy.
      requestBody:
        description: Object that contains policy configuration.
        required: true
        content:
          application/json:
            schema:
              $ref: '#/components/schemas/PolicyConfig'
      responses:
        '200':
          description: Successful operation.
          content:
            application/json:
              schema:
                $ref: '#/components/schemas/ValidatePolicy'
        '401':
          description: Unauthorized.
        '403':
          description: Forbidden.
        '500':
          description: Internal server error.
          content:
            application/json:
              schema:
                $ref: '#/components/schemas/Error'
  /policies/{policyId}/groups:
    get:
      tags:
        - policies
      description: Returns a list of groups the user is a member of.
      parameters:
        - in: path
          name: policyId
          schema:
            type: string
          required: true
          description: Selected policy ID.
      summary: Returns a list of groups the user is a member of.
      security:
        - bearerAuth: []
      responses:
        '200':
          description: Successful operation.
          content:
            application/json:
              schema:
                type: array
                items:
                  type: object
                  properties:
                    id:
                      type: string
                    uuid:
                      type: string
                    role:
                      type: string
                    groupLabel:
                      type: string
                    groupName:
                      type: string
                    active:
                      type: boolean
        '401':
          description: Unauthorized.
        '403':
          description: Forbidden.
        '500':
          description: Internal server error.
          content:
            application/json:
              schema:
                $ref: '#/components/schemas/Error'
    post:
      tags:
        - policies
      description: >-
        Makes the selected group active. if UUID is not set then returns the
        user to the default state.
      parameters:
        - in: path
          name: policyId
          schema:
            type: string
          required: true
          description: Selected policy ID.
      summary: Makes the selected group active.
      requestBody:
        description: Selected group.
        required: true
        content:
          application/json:
            schema:
              type: object
              properties:
                uuid:
                  type: string
      security:
        - bearerAuth: []
      responses:
        '200':
          description: Successful operation.
        '401':
          description: Unauthorized.
        '403':
          description: Forbidden.
        '500':
          description: Internal server error.
          content:
            application/json:
              schema:
                $ref: '#/components/schemas/Error'
  /policies/{policyId}/blocks:
    get:
      tags:
        - policies
      description: >-
        Returns data from the root policy block. Only users with the Standard
        Registry and Installer role are allowed to make the request.
      parameters:
        - in: path
          name: policyId
          schema:
            type: string
          required: true
          description: Selected policy ID.
      summary: Retrieves data for the policy root block.
      security:
        - bearerAuth: []
      responses:
        '200':
          description: Successful operation.
          content:
            application/json:
              schema:
                $ref: '#/components/schemas/PolicyBlock'
        '401':
          description: Unauthorized.
        '403':
          description: Forbidden.
        '500':
          description: Internal server error.
          content:
            application/json:
              schema:
                $ref: '#/components/schemas/Error'
  /policies/{policyId}/blocks/{uuid}:
    get:
      tags:
        - policies
      description: >-
        Requests block data. Only users with a role that described in block are
        allowed to make the request.
      parameters:
        - in: path
          name: policyId
          schema:
            type: string
          required: true
          description: Selected policy ID.
        - in: path
          name: uuid
          schema:
            type: string
          required: true
          description: Selected block UUID.
      summary: Requests block data.
      security:
        - bearerAuth: []
      responses:
        '200':
          description: Successful operation.
          content:
            application/json:
              schema:
                $ref: '#/components/schemas/PolicyBlockData'
        '401':
          description: Unauthorized.
        '403':
          description: Forbidden.
        '500':
          description: Internal server error.
          content:
            application/json:
              schema:
                $ref: '#/components/schemas/Error'
    post:
      tags:
        - policies
      description: Sends data to the specified block.
      parameters:
        - in: path
          name: policyId
          schema:
            type: string
          required: true
          description: Selected policy ID.
        - in: path
          name: uuid
          schema:
            type: string
          required: true
          description: Selected block UUID.
      summary: Sends data to the specified block.
      requestBody:
        description: Object with the data to be sent to the block.
        required: true
        content:
          application/json:
            schema:
              type: object
      security:
        - bearerAuth: []
      responses:
        '200':
          description: Successful operation.
        '401':
          description: Unauthorized.
        '403':
          description: Forbidden.
        '500':
          description: Internal server error.
          content:
            application/json:
              schema:
                $ref: '#/components/schemas/Error'
  /policies/{policyId}/tag/{tagName}/blocks:
    post:
      operationId: PolicyApi_setBlocksByTagName
      summary: Sends data to the specified block.
      description: Sends data to the specified block.
      parameters: []
      responses:
        '200':
          description: Successful operation.
          content:
            application/json:
              schema:
                type: object
        '500':
          description: Internal server error.
          content:
            application/json:
              schema:
                $ref: '#/components/schemas/InternalServerErrorDTO'
      tags: *ref_6
      security:
        - bearerAuth: []
        - bearerAuth: []
    get:
      operationId: PolicyApi_getBlocksByTagName
      summary: Requests block data.
      description: >-
        Requests block data by tag. Only users with a role that described in
        block are allowed to make the request.
      parameters: []
      responses:
        '200':
          description: Successful operation.
          content:
            application/json:
              schema:
                type: object
        '500':
          description: Internal server error.
          content:
            application/json:
              schema:
                $ref: '#/components/schemas/InternalServerErrorDTO'
      tags: *ref_6
      security:
        - bearerAuth: []
        - bearerAuth: []
  /policies/{policyId}/tag/{tagName}:
    get:
      operationId: PolicyApi_getBlockByTagName
      summary: Requests block data.
      description: >-
        Requests block data by tag. Only users with a role that described in
        block are allowed to make the request.
      parameters: []
      responses:
        '200':
          description: Successful operation.
          content:
            application/json:
              schema:
                type: object
        '500':
          description: Internal server error.
          content:
            application/json:
              schema:
                $ref: '#/components/schemas/InternalServerErrorDTO'
      tags: *ref_6
      security:
        - bearerAuth: []
        - bearerAuth: []
  /policies/{policyId}/blocks/{uuid}/parents:
    get:
      operationId: PolicyApi_getBlockParents
      parameters: []
      responses:
        '200':
          description: ''
      tags: *ref_6
  /policies/{policyId}/export/file:
    get:
      tags:
        - policies
      description: >-
        Returns a zip file containing the published policy and all associated
        artifacts, i.e. schemas and VCs. Only users with the Standard Registry
        role are allowed to make the request.
      parameters:
        - in: path
          name: policyId
          schema:
            type: string
          required: true
          description: Selected policy ID.
      security:
        - bearerAuth: []
      summary: >-
        Return policy and its artifacts in a zip file format for the specified
        policy.
      responses:
        '200':
          description: Successful operation.
          content:
            application/json:
              schema:
                $ref: '#/components/schemas/ExportPolicy'
        '401':
          description: Unauthorized.
        '403':
          description: Forbidden.
        '500':
          description: Internal server error.
          content:
            application/json:
              schema:
                $ref: '#/components/schemas/Error'
  /policies/{policyId}/export/message:
    get:
      tags:
        - policies
      description: >-
        Returns the Hedera message ID for the specified policy published onto
        IPFS. Only users with the Standard Registry role are allowed to make the
        request.
      parameters:
        - in: path
          name: policyId
          schema:
            type: string
          required: true
          description: Selected policy ID.
      security:
        - bearerAuth: []
      summary: Return Heder message ID for the specified published policy.
      responses:
        '200':
          description: Successful operation.
          content:
            application/json:
              schema:
                $ref: '#/components/schemas/ExportPolicy'
        '401':
          description: Unauthorized.
        '403':
          description: Forbidden.
        '500':
          description: Internal server error.
          content:
            application/json:
              schema:
                $ref: '#/components/schemas/Error'
  /policies/import/message:
    post:
      tags:
        - policies
      description: >-
        Imports new policy and all associated artifacts from IPFS into the local
        DB. Only users with the Standard Registry role are allowed to make the
        request.
      parameters:
        - in: query
          name: versionOfTopicId
          schema:
            type: string
          description: The topic ID of policy version.
          examples:
            pageIndex:
              summary: Example of a topic ID of policy version.
              value: 0.0.00000001
      security:
        - bearerAuth: []
      summary: Imports new policy from IPFS.
      requestBody:
        description: >-
          Object that contains the identifier of the Hedera message which
          contains the IPFS CID of the Policy.
        required: true
        content:
          application/json:
            schema:
              type: object
              properties:
                messageId:
                  type: string
      responses:
        '201':
          description: Created.
          content:
            application/json:
              schema:
                type: array
                items:
                  $ref: '#/components/schemas/PolicyConfig'
        '401':
          description: Unauthorized.
        '403':
          description: Forbidden.
        '500':
          description: Internal server error.
          content:
            application/json:
              schema:
                $ref: '#/components/schemas/Error'
  /policies/push/import/message:
    post:
      tags:
        - policies
      description: >-
        Imports new policy and all associated artifacts from IPFS into the local
        DB. Only users with the Standard Registry role are allowed to make the
        request.
      security:
        - bearerAuth: []
      summary: >-
        Imports new policy and all associated artifacts from IPFS into the local
        DB.
      requestBody:
        description: >-
          Object that contains the identifier of the Hedera message which
          contains the IPFS CID of the Policy.
        required: true
        content:
          application/json:
            schema:
              type: object
              properties:
                messageId:
                  type: string
      responses:
        '202':
          description: Successful operation.
          content:
            application/json:
              schema:
                $ref: '#/components/schemas/Task'
        '401':
          description: Unauthorized.
        '403':
          description: Forbidden.
        '500':
          description: Internal server error.
          content:
            application/json:
              schema:
                $ref: '#/components/schemas/Error'
  /policies/import/file:
    post:
      tags:
        - policies
      description: >-
        Imports new policy and all associated artifacts, such as schemas and
        VCs, from the provided zip file into the local DB. Only users with the
        Standard Registry role are allowed to make the request.
      parameters:
        - in: query
          name: versionOfTopicId
          schema:
            type: string
          description: The topic ID of policy version.
          examples:
            pageIndex:
              summary: Example of a topic ID of policy version.
              value: 0.0.00000001
      security:
        - bearerAuth: []
      summary: Imports new policy from a zip file.
      requestBody:
        description: >-
          A zip file that contains the policy and associated schemas and VCs to
          be imported.
        required: true
        content:
          binary/octet-stream:
            schema:
              type: string
              format: binary
      responses:
        '201':
          description: Created.
          content:
            application/json:
              schema:
                type: array
                items:
                  $ref: '#/components/schemas/PolicyConfig'
        '401':
          description: Unauthorized.
        '403':
          description: Forbidden.
        '500':
          description: Internal server error.
          content:
            application/json:
              schema:
                $ref: '#/components/schemas/Error'
  /policies/push/import/file:
    post:
      tags:
        - policies
      description: >-
        Imports new policy and all associated artifacts, such as schemas and
        VCs, from the provided zip file into the local DB. Only users with the
        Standard Registry role are allowed to make the request.
      security:
        - bearerAuth: []
      summary: >-
        Imports new policy and all associated artifacts, such as schemas and
        VCs, from the provided zip file into the local DB.
      requestBody:
        description: >-
          A zip file that contains the policy and associated schemas and VCs to
          be imported.
        required: true
        content:
          binary/octet-stream:
            schema:
              type: string
              format: binary
      responses:
        '202':
          description: Successful operation.
          content:
            application/json:
              schema:
                $ref: '#/components/schemas/Task'
        '401':
          description: Unauthorized.
        '403':
          description: Forbidden.
        '500':
          description: Internal server error.
          content:
            application/json:
              schema:
                $ref: '#/components/schemas/Error'
  /policies/import/message/preview:
    post:
      tags:
        - policies
      description: >-
        Previews the policy from IPFS without loading it into the local DB. Only
        users with the Standard Registry role are allowed to make the request.
      summary: Policy preview from IPFS.
      security:
        - bearerAuth: []
      requestBody:
        description: >-
          Object that contains the identifier of the Hedera message which
          contains the IPFS CID of the policy.
        required: true
        content:
          application/json:
            schema:
              type: object
              properties:
                messageId:
                  type: string
      responses:
        '200':
          description: Successful operation.
          content:
            application/json:
              schema:
                $ref: '#/components/schemas/PreviewPolicy'
        '401':
          description: Unauthorized.
        '403':
          description: Forbidden.
        '500':
          description: Internal server error.
          content:
            application/json:
              schema:
                $ref: '#/components/schemas/Error'
  /policies/push/import/message/preview:
    post:
      tags:
        - policies
      description: >-
        Previews the policy from IPFS without loading it into the local DB. Only
        users with the Standard Registry role are allowed to make the request.
      security:
        - bearerAuth: []
      summary: Previews the policy from IPFS without loading it into the local DB.
      requestBody:
        description: >-
          Object that contains the identifier of the Hedera message which
          contains the IPFS CID of the policy.
        required: true
        content:
          application/json:
            schema:
              type: object
              properties:
                messageId:
                  type: string
      responses:
        '202':
          description: Successful operation.
          content:
            application/json:
              schema:
                $ref: '#/components/schemas/Task'
        '401':
          description: Unauthorized.
        '403':
          description: Forbidden.
        '500':
          description: Internal server error.
          content:
            application/json:
              schema:
                $ref: '#/components/schemas/Error'
  /policies/import/file/preview:
    post:
      tags:
        - policies
      description: >-
        Previews the policy from a zip file without loading it into the local
        DB. Only users with the Standard Registry role are allowed to make the
        request.
      summary: Policy preview from a zip file.
      security:
        - bearerAuth: []
      requestBody:
        description: >-
          A zip file that contains the policy and associated schemas and VCs to
          be viewed.
        required: true
        content:
          binary/octet-stream:
            schema:
              type: string
              format: binary
      responses:
        '200':
          description: Successful operation.
          content:
            application/json:
              schema:
                $ref: '#/components/schemas/PreviewPolicy'
        '401':
          description: Unauthorized.
        '403':
          description: Forbidden.
        '500':
          description: Internal server error.
          content:
            application/json:
              schema:
                $ref: '#/components/schemas/Error'
  /policies/blocks/about:
    get:
      operationId: PolicyApi_getBlockAbout
      parameters: []
      responses:
        '200':
          description: ''
      tags: *ref_6
  /policies/{policyId}/dry-run/users:
    get:
      tags:
        - policies
      description: >-
        Returns all virtual users. Only users with the Standard Registry role
        are allowed to make the request.
      security:
        - bearerAuth: []
      summary: Returns all virtual users.
      parameters:
        - in: path
          name: policyId
          schema:
            type: string
          required: true
          description: Policy ID.
      responses:
        '200':
          description: Successful operation.
          content:
            application/json:
              schema:
                type: array
                items:
                  type: object
                  properties:
                    username:
                      type: string
                    did:
                      type: string
        '401':
          description: Unauthorized.
        '403':
          description: Forbidden.
        '500':
          description: Internal server error.
          content:
            application/json:
              schema:
                $ref: '#/components/schemas/Error'
  /policies/{policyId}/dry-run/user:
    post:
      tags:
        - policies
      description: >-
        Create a new virtual account. Only users with the Standard Registry role
        are allowed to make the request.
      security:
        - bearerAuth: []
      summary: Create a new virtual account.
      parameters:
        - in: path
          name: policyId
          schema:
            type: string
          required: true
          description: Policy ID.
      responses:
        '200':
          description: Successful operation.
          content:
            application/json:
              schema:
                type: array
                items:
                  type: object
                  properties:
                    username:
                      type: string
                    did:
                      type: string
        '401':
          description: Unauthorized.
        '403':
          description: Forbidden.
        '500':
          description: Internal server error.
          content:
            application/json:
              schema:
                $ref: '#/components/schemas/Error'
  /policies/{policyId}/dry-run/login:
    post:
      tags:
        - policies
      description: >-
        Logs virtual user into the system. Only users with the Standard Registry
        role are allowed to make the request.
      security:
        - bearerAuth: []
      summary: Logs virtual user into the system.
      parameters:
        - in: path
          name: policyId
          schema:
            type: string
          required: true
          description: Policy ID.
      requestBody:
        description: Virtual user
        required: true
        content:
          application/json:
            schema:
              type: object
              properties:
                did:
                  type: string
      responses:
        '200':
          description: Successful operation.
          content:
            application/json:
              schema:
                type: array
                items:
                  type: object
                  properties:
                    username:
                      type: string
                    did:
                      type: string
        '401':
          description: Unauthorized.
        '403':
          description: Forbidden.
        '500':
          description: Internal server error.
          content:
            application/json:
              schema:
                $ref: '#/components/schemas/Error'
  /policies/{policyId}/dry-run/restart:
    post:
      tags:
        - policies
      description: >-
        Restarts the execution of the policy. Clear data in database. Only users
        with the Standard Registry role are allowed to make the request.
      security:
        - bearerAuth: []
      summary: Restarts the execution of the policy.
      parameters:
        - in: path
          name: policyId
          schema:
            type: string
          required: true
          description: Policy ID.
      responses:
        '200':
          description: Successful operation.
        '401':
          description: Unauthorized.
        '403':
          description: Forbidden.
        '500':
          description: Internal server error.
          content:
            application/json:
              schema:
                $ref: '#/components/schemas/Error'
  /policies/{policyId}/dry-run/transactions:
    get:
      tags:
        - policies
      description: >-
        Returns lists of virtual transactions. Only users with the Standard
        Registry role are allowed to make the request.
      security:
        - bearerAuth: []
      summary: Returns lists of virtual transactions.
      parameters:
        - in: path
          name: policyId
          schema:
            type: string
          required: true
          description: Policy ID.
      responses:
        '200':
          description: Successful operation.
          content:
            application/json:
              schema:
                type: array
                items:
                  type: object
                  properties:
                    createDate:
                      type: string
                    type:
                      type: string
                    hederaAccountId:
                      type: string
        '401':
          description: Unauthorized.
        '403':
          description: Forbidden.
        '500':
          description: Internal server error.
          content:
            application/json:
              schema:
                $ref: '#/components/schemas/Error'
  /policies/{policyId}/dry-run/artifacts:
    get:
      tags:
        - policies
      description: >-
        Returns lists of virtual artifacts. Only users with the Standard
        Registry role are allowed to make the request.
      security:
        - bearerAuth: []
      summary: Returns lists of virtual artifacts.
      parameters:
        - in: path
          name: policyId
          schema:
            type: string
          required: true
          description: Policy ID.
      responses:
        '200':
          description: Successful operation.
          content:
            application/json:
              schema:
                type: array
                items:
                  type: object
                  properties:
                    createDate:
                      type: string
                    type:
                      type: string
                    owner:
                      type: string
        '401':
          description: Unauthorized.
        '403':
          description: Forbidden.
        '500':
          description: Internal server error.
          content:
            application/json:
              schema:
                $ref: '#/components/schemas/Error'
  /policies/{policyId}/dry-run/ipfs:
    get:
      tags:
        - policies
      description: >-
        Returns lists of virtual artifacts. Only users with the Standard
        Registry role are allowed to make the request.
      security:
        - bearerAuth: []
      summary: Returns lists of virtual artifacts.
      parameters:
        - in: path
          name: policyId
          schema:
            type: string
          required: true
          description: Policy ID.
      responses:
        '200':
          description: Successful operation.
          content:
            application/json:
              schema:
                type: array
                items:
                  type: object
                  properties:
                    createDate:
                      type: string
                    documentURL:
                      type: string
                    document:
                      type: object
        '401':
          description: Unauthorized.
        '403':
          description: Forbidden.
        '500':
          description: Internal server error.
          content:
            application/json:
              schema:
                $ref: '#/components/schemas/Error'
  /policies/{policyId}/multiple:
    post:
      tags:
        - policies
      description: >-
        Creates a link between the current policy and the main policy. Or
        creates a group making the current policy the main one.
      security:
        - bearerAuth: []
      summary: Creates Multi policy config.
      parameters:
        - in: path
          name: policyId
          schema:
            type: string
          required: true
          description: Policy ID.
      requestBody:
        description: Multi policy config.
        required: true
        content:
          application/json:
            schema:
              type: object
              required:
                - mainPolicyTopicId
                - synchronizationTopicId
              properties:
                mainPolicyTopicId:
                  type: string
                synchronizationTopicId:
                  type: string
      responses:
        '200':
          description: Successful operation.
          content:
            application/json:
              schema:
                $ref: '#/components/schemas/MultiPolicyConfig'
        '401':
          description: Unauthorized.
        '403':
          description: Forbidden.
        '500':
          description: Internal server error.
          content:
            application/json:
              schema:
                $ref: '#/components/schemas/Error'
    get:
      tags:
        - policies
      description: Requests Multi policy config.
      security:
        - bearerAuth: []
      summary: Requests Multi policy config.
      parameters:
        - in: path
          name: policyId
          schema:
            type: string
          required: true
          description: Policy ID.
      responses:
        '200':
          description: Successful operation.
          content:
            application/json:
              schema:
                $ref: '#/components/schemas/MultiPolicyConfig'
        '401':
          description: Unauthorized.
        '403':
          description: Forbidden.
        '500':
          description: Internal server error.
          content:
            application/json:
              schema:
                $ref: '#/components/schemas/Error'
  /schema/{schemaId}:
    get:
      tags:
        - schema
      description: Returns schema by schema ID.
      security:
        - bearerAuth: []
      summary: Returns schema by schema ID.
      parameters:
        - in: path
          name: schemaId
          schema:
            type: string
          required: true
          description: Schema ID.
      responses:
        '200':
          description: Successful operation.
          content:
            application/json:
              schema:
                $ref: '#/components/schemas/Schema'
        '401':
          description: Unauthorized.
        '403':
          description: Forbidden.
        '500':
          description: Internal server error.
          content:
            application/json:
              schema:
                $ref: '#/components/schemas/Error'
  /schema/{schemaId}/parents:
    get:
      operationId: SingleSchemaApi_getSchemaParents
      summary: Returns all parent schemas.
      description: Returns all parent schemas.
      parameters:
        - name: schemaId
          required: true
          in: path
          description: Schema identifier
          schema:
            type: string
      responses:
        '200':
          description: Successful operation.
          content:
            application/json:
              schema:
                type: array
                items:
                  $ref: '#/components/schemas/SchemaDTO'
        '401':
          description: Unauthorized.
        '403':
          description: Forbidden.
        '500':
          description: Internal server error.
          content:
            application/json:
              schema:
                $ref: '#/components/schemas/InternalServerErrorDTO'
      tags: &ref_7
        - schema
      security:
        - bearerAuth: []
  /schema/{schemaId}/tree:
    get:
      operationId: SingleSchemaApi_getSchemaTree
      summary: Returns schema tree.
      description: Returns schema tree.
      parameters:
        - name: schemaId
          required: true
          in: path
          description: Schema identifier
          schema:
            type: string
      responses:
        '200':
          description: Successful operation.
          content:
            application/json:
              schema:
                type: object
                properties:
                  name:
                    type: string
                  type:
                    type: string
                  children:
                    type: array
                    items:
                      type: object
        '401':
          description: Unauthorized.
        '403':
          description: Forbidden.
        '500':
          description: Internal server error.
          content:
            application/json:
              schema:
                $ref: '#/components/schemas/InternalServerErrorDTO'
      tags: *ref_7
      security:
        - bearerAuth: []
  /schemas:
    get:
      tags:
        - schemas
      description: Returns all schemas.
      security:
        - bearerAuth: []
      summary: Returns all schemas.
      parameters:
        - in: query
          name: pageIndex
          schema:
            type: integer
          description: >-
            The number of pages to skip before starting to collect the result
            set
          examples:
            pageIndex:
              summary: Example of a pageIndex
              value: 0
        - in: query
          name: pageSize
          schema:
            type: integer
          description: The numbers of items to return
          examples:
            pageSize:
              summary: Example of a pageSize
              value: 100
      responses:
        '200':
          description: Successful operation.
          headers:
            x-total-count:
              schema:
                type: integer
              description: Total items in the collection.
          content:
            application/json:
              schema:
                type: array
                items:
                  $ref: '#/components/schemas/Schema'
        '401':
          description: Unauthorized.
        '403':
          description: Forbidden.
        '500':
          description: Internal server error.
          content:
            application/json:
              schema:
                $ref: '#/components/schemas/Error'
  /schemas/{topicId}:
    post:
      tags:
        - schemas
      description: >-
        Creates new schema. Only users with the Standard Registry role are
        allowed to make the request.
      parameters:
        - in: path
          name: topicId
          schema:
            type: string
          required: true
          description: Topic ID.
          examples:
            topicId:
              summary: Example of a Topic ID
              value: 0.0.00000001
      security:
        - bearerAuth: []
      summary: Create new schema.
      requestBody:
        description: Object that contains a valid schema.
        required: true
        content:
          application/json:
            schema:
              $ref: '#/components/schemas/Schema'
      responses:
        '201':
          description: Created.
        '401':
          description: Unauthorized.
        '403':
          description: Forbidden.
        '500':
          description: Internal server error.
          content:
            application/json:
              schema:
                $ref: '#/components/schemas/Error'
    get:
      tags:
        - schemas
      description: Returns all schemas by topicId.
      security:
        - bearerAuth: []
      summary: Returns all schemas by topicId.
      parameters:
        - in: path
          name: topicId
          schema:
            type: string
          required: true
          description: Topic ID.
          examples:
            topicId:
              summary: Example of a Topic ID
              value: 0.0.00000001
        - in: query
          name: pageIndex
          schema:
            type: integer
          description: >-
            The number of pages to skip before starting to collect the result
            set
          examples:
            pageIndex:
              summary: Example of a pageIndex
              value: 0
        - in: query
          name: pageSize
          schema:
            type: integer
          description: The numbers of items to return
          examples:
            pageSize:
              summary: Example of a pageSize
              value: 100
      responses:
        '200':
          description: Successful operation.
          headers:
            x-total-count:
              schema:
                type: integer
              description: Total items in the collection.
          content:
            application/json:
              schema:
                type: array
                items:
                  $ref: '#/components/schemas/Schema'
        '401':
          description: Unauthorized.
        '403':
          description: Forbidden.
        '500':
          description: Internal server error.
          content:
            application/json:
              schema:
                $ref: '#/components/schemas/Error'
  /schemas/type/{schemaType}:
    get:
      operationId: SchemaApi_getSchemaByType
      summary: Finds the schema using the json document type.
      description: Finds the schema using the json document type.
      parameters:
        - name: schemaType
          required: true
          in: path
          description: Type
          schema:
            type: string
      responses:
        '200':
          description: Successful operation.
          content:
            application/json:
              schema:
                $ref: '#/components/schemas/SchemaDTO'
        '401':
          description: Unauthorized.
        '403':
          description: Forbidden.
        '500':
          description: Internal server error.
          content:
            application/json:
              schema:
                $ref: '#/components/schemas/InternalServerErrorDTO'
      tags: &ref_8
        - schemas
      security:
        - bearerAuth: []
  /schemas/list/all:
    get:
      operationId: SchemaApi_getAll
      summary: Returns a list of schemas.
      description: >-
        Returns a list of schemas. Only users with the Standard Registry role
        are allowed to make the request.
      parameters: []
      responses:
        '200':
          description: Successful operation.
          content:
            application/json:
              schema:
                type: array
                items:
                  $ref: '#/components/schemas/SchemaDTO'
        '401':
          description: Unauthorized.
        '403':
          description: Forbidden.
        '500':
          description: Internal server error.
          content:
            application/json:
              schema:
                $ref: '#/components/schemas/InternalServerErrorDTO'
      tags: *ref_8
      security:
        - bearerAuth: []
  /schemas/list/sub:
    get:
      operationId: SchemaApi_getSub
      summary: Returns a list of schemas.
      description: >-
        Returns a list of schemas. Only users with the Standard Registry role
        are allowed to make the request.
      parameters:
        - name: category
          required: false
          in: query
          description: Schema category
          schema:
            type: string
        - name: topicId
          required: false
          in: query
          description: Topic Id
          schema:
            type: string
      responses:
        '200':
          description: Successful operation.
          content:
            application/json:
              schema:
                type: array
                items:
                  $ref: '#/components/schemas/SchemaDTO'
        '401':
          description: Unauthorized.
        '403':
          description: Forbidden.
        '500':
          description: Internal server error.
          content:
            application/json:
              schema:
                $ref: '#/components/schemas/InternalServerErrorDTO'
      tags: *ref_8
      security:
        - bearerAuth: []
  /schemas/push/copy:
    post:
      operationId: SchemaApi_copySchemaAsync
      summary: Copy schema.
      description: >-
        Copy schema. Only users with the Standard Registry role are allowed to
        make the request.
      parameters: []
      requestBody:
        required: true
        description: Object that contains a valid schema.
        content:
          application/json:
            schema:
              type: string
      responses:
        '200':
          description: Successful operation.
          content:
            application/json:
              schema:
                $ref: '#/components/schemas/TaskDTO'
        '401':
          description: Unauthorized.
        '403':
          description: Forbidden.
        '500':
          description: Internal server error.
          content:
            application/json:
              schema:
                $ref: '#/components/schemas/InternalServerErrorDTO'
      tags: *ref_8
      security:
        - bearer: []
        - bearerAuth: []
  /schemas/push/{topicId}:
    post:
      tags:
        - schemas
      description: >-
        Creates new schema. Only users with the Standard Registry role are
        allowed to make the request.
      security:
        - bearerAuth: []
      summary: Create new schema.
      parameters:
        - in: path
          name: topicId
          schema:
            type: string
          required: true
          description: Topic ID.
          examples:
            topicId:
              summary: Example of a Topic ID
              value: 0.0.00000001
      requestBody:
        description: Object that contains a valid schema.
        required: true
        content:
          application/json:
            schema:
              $ref: '#/components/schemas/Schema'
      responses:
        '202':
          description: Successful operation.
          content:
            application/json:
              schema:
                $ref: '#/components/schemas/Task'
        '401':
          description: Unauthorized.
        '403':
          description: Forbidden.
        '500':
          description: Internal server error.
          content:
            application/json:
              schema:
                $ref: '#/components/schemas/Error'
  /schemas/{schemaId}:
    put:
      tags:
        - schemas
      description: >-
        Updates the schema with the provided schema ID. Only users with the
        Standard Registry role are allowed to make the request.
      parameters:
        - in: path
          name: schemaId
          schema:
            type: string
          required: true
          description: Schema ID.
      security:
        - bearerAuth: []
      summary: Updates the schema.
      requestBody:
        description: Object that contains a valid schema.
        required: true
        content:
          application/json:
            schema:
              $ref: '#/components/schemas/Schema'
      responses:
        '200':
          description: Successful operation.
          content:
            application/json:
              schema:
                type: array
                items:
                  $ref: '#/components/schemas/Schema'
        '401':
          description: Unauthorized.
        '403':
          description: Forbidden.
        '500':
          description: Internal server error.
          content:
            application/json:
              schema:
                $ref: '#/components/schemas/Error'
    delete:
      tags:
        - schemas
      description: >-
        Deletes the schema with the provided schema ID. Only users with the
        Standard Registry role are allowed to make the request.
      parameters:
        - in: path
          name: schemaId
          schema:
            type: string
          required: true
          description: Schema ID.
      security:
        - bearerAuth: []
      summary: Deletes the schema.
      responses:
        '200':
          description: Successful operation.
          content:
            application/json:
              schema:
                type: array
                items:
                  $ref: '#/components/schemas/Schema'
        '401':
          description: Unauthorized.
        '403':
          description: Forbidden.
        '500':
          description: Internal server error.
          content:
            application/json:
              schema:
                $ref: '#/components/schemas/Error'
  /schemas/{schemaId}/publish:
    put:
      tags:
        - schemas
      description: >-
        Publishes the schema with the provided (internal) schema ID onto IPFS,
        sends a message featuring IPFS CID into the corresponding Hedera topic.
        Only users with the Standard Registry role are allowed to make the
        request.
      parameters:
        - in: path
          name: schemaId
          schema:
            type: string
          required: true
          description: Schema ID.
      security:
        - bearerAuth: []
      summary: Publishes the schema.
      requestBody:
        description: Object that contains policy version.
        required: true
        content:
          application/json:
            schema:
              type: object
              properties:
                version:
                  type: string
      responses:
        '200':
          description: Successful operation.
          content:
            application/json:
              schema:
                type: array
                items:
                  $ref: '#/components/schemas/Schema'
        '401':
          description: Unauthorized.
        '403':
          description: Forbidden.
        '500':
          description: Internal server error.
          content:
            application/json:
              schema:
                $ref: '#/components/schemas/Error'
  /schemas/push/{schemaId}/publish:
    put:
      tags:
        - schemas
      description: >-
        Publishes the schema with the provided (internal) schema ID onto IPFS,
        sends a message featuring IPFS CID into the corresponding Hedera topic.
        Only users with the Standard Registry role are allowed to make the
        request.
      security:
        - bearerAuth: []
      summary: >-
        Publishes the schema with the provided (internal) schema ID onto IPFS,
        sends a message featuring IPFS CID into the corresponding Hedera topic.
      parameters:
        - in: path
          name: schemaId
          schema:
            type: string
          required: true
          description: Schema ID.
      requestBody:
        description: Object that contains policy version.
        required: true
        content:
          application/json:
            schema:
              type: object
              properties:
                version:
                  type: string
      responses:
        '202':
          description: Successful operation.
          content:
            application/json:
              schema:
                $ref: '#/components/schemas/Task'
        '401':
          description: Unauthorized.
        '403':
          description: Forbidden.
        '500':
          description: Internal server error.
          content:
            application/json:
              schema:
                $ref: '#/components/schemas/Error'
  /schemas/import/message/preview:
    post:
      tags:
        - schemas
      description: >-
        Previews the schema from IPFS without loading it into the local DB. Only
        users with the Standard Registry role are allowed to make the request.
      security:
        - bearerAuth: []
      summary: Schema preview from IPFS.
      requestBody:
        description: >-
          Object that contains the identifier of the Hedera message which
          contains the IPFS CID of the schema.
        required: true
        content:
          application/json:
            schema:
              type: object
              properties:
                messageId:
                  type: string
      responses:
        '200':
          description: Successful operation.
          content:
            application/json:
              schema:
                type: array
                items:
                  $ref: '#/components/schemas/Schema'
        '401':
          description: Unauthorized.
        '403':
          description: Forbidden.
        '500':
          description: Internal server error.
          content:
            application/json:
              schema:
                $ref: '#/components/schemas/Error'
  /schemas/push/import/message/preview:
    post:
      tags:
        - schemas
      description: >-
        Previews the schema from IPFS without loading it into the local DB. Only
        users with the Standard Registry role are allowed to make the request.
      security:
        - bearerAuth: []
      summary: Schema preview from IPFS.
      requestBody:
        description: >-
          Object that contains the identifier of the Hedera message which
          contains the IPFS CID of the schema.
        required: true
        content:
          application/json:
            schema:
              type: object
              properties:
                messageId:
                  type: string
      responses:
        '202':
          description: Successful operation.
          content:
            application/json:
              schema:
                $ref: '#/components/schemas/Task'
        '401':
          description: Unauthorized.
        '403':
          description: Forbidden.
        '500':
          description: Internal server error.
          content:
            application/json:
              schema:
                $ref: '#/components/schemas/Error'
  /schemas/import/file/preview:
    post:
      tags:
        - schemas
      description: >-
        Previews the schema from a zip file. Only users with the Standard
        Registry role are allowed to make the request.
      security:
        - bearerAuth: []
      summary: Schema preview from a zip file.
      requestBody:
        description: A zip file containing the schema to be viewed.
        required: true
        content:
          binary/octet-stream:
            schema:
              type: string
              format: binary
      responses:
        '200':
          description: Successful operation.
          content:
            application/json:
              schema:
                type: array
                items:
                  $ref: '#/components/schemas/Schema'
        '401':
          description: Unauthorized.
        '403':
          description: Forbidden.
        '500':
          description: Internal server error.
          content:
            application/json:
              schema:
                $ref: '#/components/schemas/Error'
  /schemas/{topicId}/import/message:
    post:
      tags:
        - schemas
      description: >-
        Imports new schema from IPFS into the local DB. Only users with the
        Standard Registry role are allowed to make the request.
      parameters:
        - in: path
          name: topicId
          schema:
            type: string
          required: true
          description: Topic ID.
          examples:
            topicId:
              summary: Example of a Topic ID
              value: 0.0.00000001
      security:
        - bearerAuth: []
      summary: Imports new schema from IPFS.
      requestBody:
        description: >-
          Object that contains the identifier of the Hedera message which
          contains the IPFS CID of the schema.
        required: true
        content:
          application/json:
            schema:
              type: object
              properties:
                messageId:
                  type: string
      responses:
        '201':
          description: Created.
          content:
            application/json:
              schema:
                type: array
                items:
                  $ref: '#/components/schemas/Schema'
        '401':
          description: Unauthorized.
        '403':
          description: Forbidden.
        '500':
          description: Internal server error.
          content:
            application/json:
              schema:
                $ref: '#/components/schemas/Error'
  /schemas/push/{topicId}/import/message:
    post:
      tags:
        - schemas
      description: >-
        Imports new schema from IPFS into the local DB. Only users with the
        Standard Registry role are allowed to make the request.
      security:
        - bearerAuth: []
      summary: Imports new schema from IPFS.
      requestBody:
        description: >-
          Object that contains the identifier of the Hedera message which
          contains the IPFS CID of the schema.
        required: true
        content:
          application/json:
            schema:
              type: object
              properties:
                messageId:
                  type: string
      parameters:
        - in: path
          name: topicId
          schema:
            type: string
          required: true
          description: Topic ID.
          examples:
            topicId:
              summary: Example of a Topic ID
              value: 0.0.00000001
      responses:
        '202':
          description: Successful operation.
          content:
            application/json:
              schema:
                $ref: '#/components/schemas/Task'
        '401':
          description: Unauthorized.
        '403':
          description: Forbidden.
        '500':
          description: Internal server error.
          content:
            application/json:
              schema:
                $ref: '#/components/schemas/Error'
  /schemas/{topicId}/import/file:
    post:
      tags:
        - schemas
      description: >-
        Imports new schema from a zip file into the local DB. Only users with
        the Standard Registry role are allowed to make the request.
      parameters:
        - in: path
          name: topicId
          schema:
            type: string
          required: true
          description: Topic ID.
          examples:
            topicId:
              summary: Example of a Topic ID
              value: 0.0.00000001
      security:
        - bearerAuth: []
      summary: Imports new schema from a zip file.
      requestBody:
        description: A zip file containing schema to be imported.
        content:
          binary/octet-stream:
            schema:
              type: string
              format: binary
        required: true
      responses:
        '201':
          description: Created.
          content:
            application/json:
              schema:
                type: array
                items:
                  $ref: '#/components/schemas/Schema'
        '401':
          description: Unauthorized.
        '403':
          description: Forbidden.
        '500':
          description: Internal server error.
          content:
            application/json:
              schema:
                $ref: '#/components/schemas/Error'
  /schemas/push/{topicId}/import/file:
    post:
      tags:
        - schemas
      description: >-
        Imports new schema from a zip file into the local DB. Only users with
        the Standard Registry role are allowed to make the request.
      security:
        - bearerAuth: []
      summary: Imports new schema from a zip file.
      requestBody:
        description: A zip file containing schema to be imported.
        content:
          binary/octet-stream:
            schema:
              type: string
              format: binary
        required: true
      parameters:
        - in: path
          name: topicId
          schema:
            type: string
          required: true
          description: Topic ID.
          examples:
            topicId:
              summary: Example of a Topic ID
              value: 0.0.00000001
      responses:
        '202':
          description: Successful operation.
          content:
            application/json:
              schema:
                $ref: '#/components/schemas/Task'
        '401':
          description: Unauthorized.
        '403':
          description: Forbidden.
        '500':
          description: Internal server error.
          content:
            application/json:
              schema:
                $ref: '#/components/schemas/Error'
  /schemas/{schemaId}/export/message:
    post:
      tags:
        - schemas
      description: >-
        Returns Hedera message IDs of the published schemas, these messages
        contain IPFS CIDs of these schema files. Only users with the Standard
        Registry role are allowed to make the request.
      security:
        - bearerAuth: []
      summary: List Hedera message IDs of published schemas.
      parameters:
        - in: path
          name: schemaId
          schema:
            type: string
          required: true
          description: Selected schema ID.
      responses:
        '200':
          description: Successful operation.
          content:
            application/json:
              schema:
                $ref: '#/components/schemas/ExportSchema'
        '401':
          description: Unauthorized.
        '403':
          description: Forbidden.
        '500':
          description: Internal server error.
          content:
            application/json:
              schema:
                $ref: '#/components/schemas/Error'
  /schemas/{schemaId}/export/file:
    post:
      tags:
        - schemas
      description: >-
        Returns schema files for the schemas. Only users with the Standard
        Registry role are allowed to make the request.
      security:
        - bearerAuth: []
      summary: Return zip file with schemas.
      parameters:
        - in: path
          name: schemaId
          schema:
            type: string
          required: true
          description: Selected schema ID.
      responses:
        '200':
          description: Successful operation. Response zip file
        '401':
          description: Unauthorized.
        '403':
          description: Forbidden.
        '500':
          description: Internal server error.
          content:
            application/json:
              schema:
                $ref: '#/components/schemas/Error'
  /schemas/system/{username}:
    post:
      tags:
        - schemas
      description: >-
        Creates new system schema. Only users with the Standard Registry role
        are allowed to make the request.
      parameters:
        - in: path
          name: username
          schema:
            type: string
          required: true
          description: Username.
      security:
        - bearerAuth: []
      summary: Creates new system schema.
      requestBody:
        description: Object that contains a valid schema.
        required: true
        content:
          application/json:
            schema:
              $ref: '#/components/schemas/Schema'
      responses:
        '201':
          description: Created.
        '401':
          description: Unauthorized.
        '403':
          description: Forbidden.
        '500':
          description: Internal server error.
          content:
            application/json:
              schema:
                $ref: '#/components/schemas/Error'
    get:
      tags:
        - schemas
      description: >-
        Returns all system schemas by username. Only users with the Standard
        Registry role are allowed to make the request.
      security:
        - bearerAuth: []
      summary: Returns all system schemas by username.
      parameters:
        - in: path
          name: username
          schema:
            type: string
          required: true
          description: Username.
        - in: query
          name: pageIndex
          schema:
            type: integer
          description: >-
            The number of pages to skip before starting to collect the result
            set.
          examples:
            pageIndex:
              summary: Example of a pageIndex.
              value: 0
        - in: query
          name: pageSize
          schema:
            type: integer
          description: The number of items to return.
          examples:
            pageSize:
              summary: Example of a pageSize.
              value: 100
      responses:
        '200':
          description: Successful operation.
          headers:
            x-total-count:
              schema:
                type: integer
              description: Total number of items in the collection.
          content:
            application/json:
              schema:
                type: array
                items:
                  $ref: '#/components/schemas/Schema'
        '401':
          description: Unauthorized.
        '403':
          description: Forbidden.
        '500':
          description: Internal server error.
          content:
            application/json:
              schema:
                $ref: '#/components/schemas/Error'
  /schemas/system/{schemaId}:
    put:
      tags:
        - schemas
      description: >-
        Updates the system schema with the provided schema ID. Only users with
        the Standard Registry role are allowed to make the request.
      parameters:
        - in: path
          name: schemaId
          schema:
            type: string
          required: true
          description: Schema ID.
      security:
        - bearerAuth: []
      summary: Updates the schema.
      requestBody:
        description: Object that contains a valid schema.
        required: true
        content:
          application/json:
            schema:
              $ref: '#/components/schemas/Schema'
      responses:
        '200':
          description: Successful operation.
          content:
            application/json:
              schema:
                type: array
                items:
                  $ref: '#/components/schemas/Schema'
        '401':
          description: Unauthorized.
        '403':
          description: Forbidden.
        '500':
          description: Internal server error.
          content:
            application/json:
              schema:
                $ref: '#/components/schemas/Error'
    delete:
      tags:
        - schemas
      description: >-
        Deletes the system schema with the provided schema ID. Only users with
        the Standard Registry role are allowed to make the request.
      parameters:
        - in: path
          name: schemaId
          schema:
            type: string
          required: true
          description: Schema ID.
      security:
        - bearerAuth: []
      summary: Deletes the schema.
      responses:
        '200':
          description: Successful operation.
          content:
            application/json:
              schema:
                type: array
                items:
                  $ref: '#/components/schemas/Schema'
        '401':
          description: Unauthorized.
        '403':
          description: Forbidden.
        '500':
          description: Internal server error.
          content:
            application/json:
              schema:
                $ref: '#/components/schemas/Error'
  /schemas/system/{schemaId}/active:
    put:
      tags:
        - schemas
      description: >-
        Makes the selected scheme active. Other schemes of the same type become
        inactive. Only users with the Standard Registry role are allowed to make
        the request.
      parameters:
        - in: path
          name: schemaId
          schema:
            type: string
          required: true
          description: Schema ID.
      security:
        - bearerAuth: []
      summary: Publishes the schema.
      requestBody:
        description: Object that contains policy version.
        required: true
        content:
          application/json:
            schema:
              type: object
              properties:
                version:
                  type: string
      responses:
        '200':
          description: Successful operation.
          content:
            application/json:
              schema:
                type: array
                items:
                  $ref: '#/components/schemas/Schema'
        '401':
          description: Unauthorized.
        '403':
          description: Forbidden.
        '500':
          description: Internal server error.
          content:
            application/json:
              schema:
                $ref: '#/components/schemas/Error'
  /schemas/system/entity/{schemaEntity}:
    get:
      tags:
        - schemas
      description: Finds the schema using the schema type.
      parameters:
        - in: path
          name: schemaEntity
          schema:
            type: string
            enum:
              - STANDARD_REGISTRY
              - USER
              - POLICY
              - MINT_TOKEN
              - WIPE_TOKEN
              - MINT_NFTOKEN
          required: true
          description: schema type.
      security:
        - bearerAuth: []
      summary: Returns schema by schema type.
      responses:
        '200':
          description: Successful operation.
          content:
            application/json:
              schema:
                $ref: '#/components/schemas/Schema'
        '401':
          description: Unauthorized.
        '403':
          description: Forbidden.
        '500':
          description: Internal server error.
          content:
            application/json:
              schema:
                $ref: '#/components/schemas/Error'
  /settings:
    get:
      tags:
        - settings
      description: >-
        Returns current settings. For users with the Standard Registry role
        only.
      security:
        - bearerAuth: []
      summary: Returns current settings.
      responses:
        '200':
          description: Successful operation.
          content:
            application/json:
              schema:
                $ref: '#/components/schemas/CommonSettings'
        '401':
          description: Unauthorized.
        '403':
          description: Forbidden.
        '500':
          description: Internal server error.
          content:
            application/json:
              schema:
                $ref: '#/components/schemas/Error'
    post:
      tags:
        - settings
      description: Set settings. For users with the Standard Registry role only.
      security:
        - bearerAuth: []
      summary: Set settings.
      responses:
        '201':
          description: Created.
        '401':
          description: Unauthorized.
        '403':
          description: Forbidden.
        '500':
          description: Internal server error.
          content:
            application/json:
              schema:
                $ref: '#/components/schemas/CommonSettings'
  /settings/environment:
    get:
      tags:
        - settings
      description: Returns current environment name.
      security:
        - bearerAuth: []
      summary: Returns current environment name.
      responses:
        '200':
          description: Successful operation.
          content:
            text/plain:
              schema:
                type: string
                example: testnet
        '500':
          description: Internal server error.
          content:
            application/json:
              schema:
                $ref: '#/components/schemas/Error'
  /settings/about:
    get:
      operationId: SettingsApi_getAbout
      parameters: []
      responses:
        '200':
          description: ''
      tags:
        - settings
  /tags:
    post:
      operationId: TagsApi_setTags
      parameters: []
      responses:
        '201':
          description: ''
      tags:
        - tags
  /tags/search:
    post:
      tags:
        - tags
      description: Search tags.
      security:
        - bearerAuth: []
      requestBody:
        description: Object that contains filters.
        required: true
        content:
          application/json:
            schema:
              oneOf:
                - type: object
                  required:
                    - entity
                    - target
                  properties:
                    entity:
                      type: string
                      enum:
                        - Schema
                        - Policy
                        - Token
                        - Module
                        - Contract
                        - PolicyDocument
                    target:
                      type: string
                - type: object
                  required:
                    - entity
                    - targets
                  properties:
                    entity:
                      type: string
                      enum:
                        - Schema
                        - Policy
                        - Token
                        - Module
                        - Contract
                        - PolicyDocument
                    targets:
                      type: array
                      items:
                        type: string
            examples:
              Single:
                value:
                  entity: PolicyDocument
                  target: targetId1
              Multiple:
                value:
                  entity: PolicyDocument
                  targets:
                    - targetId1
                    - targetId2
      summary: Search tags.
      responses:
        '200':
          description: Successful operation.
          content:
            application/json:
              schema:
                description: a (targetId, Tags) map. `targetId1` is an example key
                properties:
                  targetId1:
                    $ref: '#/components/schemas/TagMap'
                additionalProperties:
                  $ref: '#/components/schemas/TagMap'
        '401':
          description: Unauthorized.
        '403':
          description: Forbidden.
        '500':
          description: Internal server error.
          content:
            application/json:
              schema:
                $ref: '#/components/schemas/Error'
  /tags/{uuid}:
    delete:
      tags:
        - tags
      description: Delete tag.
      security:
        - bearerAuth: []
      summary: Delete tag.
      parameters:
        - in: path
          name: uuid
          schema:
            type: string
            example: 00000000-0000-0000-0000-000000000000
          required: true
          description: Tag identifier
      responses:
        '200':
          description: Successful operation.
          content:
            application/json:
              schema:
                type: boolean
        '401':
          description: Unauthorized.
        '403':
          description: Forbidden.
        '500':
          description: Internal server error.
          content:
            application/json:
              schema:
                $ref: '#/components/schemas/Error'
  /tags/synchronization:
    post:
      tags:
        - tags
      description: synchronization.
      security:
        - bearerAuth: []
      requestBody:
        description: Object that contains filters.
        required: true
        content:
          application/json:
            schema:
              type: object
              required:
                - entity
                - target
              properties:
                entity:
                  type: string
                  enum:
                    - Schema
                    - Policy
                    - Token
                    - Module
                    - Contract
                    - PolicyDocument
                  example: PolicyDocument
                target:
                  type: string
                  example: targetId
      summary: synchronization.
      responses:
        '200':
          description: Successful operation.
          content:
            application/json:
              schema:
                $ref: '#/components/schemas/TagMap'
        '401':
          description: Unauthorized.
        '403':
          description: Forbidden.
        '500':
          description: Internal server error.
          content:
            application/json:
              schema:
                $ref: '#/components/schemas/Error'
  /tags/schemas:
    get:
      tags:
        - tags
      description: Returns all schema.
      security:
        - bearerAuth: []
      summary: Returns all schemas.
      parameters:
        - in: query
          name: pageIndex
          schema:
            type: integer
          description: >-
            The number of pages to skip before starting to collect the result
            set
          examples:
            pageIndex:
              summary: Example of a pageIndex
              value: 0
        - in: query
          name: pageSize
          schema:
            type: integer
          description: The numbers of items to return
          examples:
            pageSize:
              summary: Example of a pageSize
              value: 100
      responses:
        '200':
          description: Successful operation.
          headers:
            x-total-count:
              schema:
                type: integer
              description: Total items in the collection.
          content:
            application/json:
              schema:
                type: array
                items:
                  $ref: '#/components/schemas/Schema'
        '401':
          description: Unauthorized.
        '403':
          description: Forbidden.
        '500':
          description: Internal server error.
          content:
            application/json:
              schema:
                $ref: '#/components/schemas/Error'
    post:
      tags:
        - tags
      description: >-
        Creates new schema. Only users with the Standard Registry role are
        allowed to make the request.
      security:
        - bearerAuth: []
      summary: Creates new schema.
      requestBody:
        description: Object that contains a valid schema.
        required: true
        content:
          application/json:
            schema:
              $ref: '#/components/schemas/Schema'
      responses:
        '201':
          description: Created.
          content:
            application/json:
              schema:
                $ref: '#/components/schemas/Schema'
        '401':
          description: Unauthorized.
        '403':
          description: Forbidden.
        '500':
          description: Internal server error.
          content:
            application/json:
              schema:
                $ref: '#/components/schemas/Error'
  /tags/schemas/{schemaId}:
    delete:
      tags:
        - tags
      description: >-
        Deletes the schema with the provided schema ID. Only users with the
        Standard Registry role are allowed to make the request.
      security:
        - bearerAuth: []
      summary: Delete the schema.
      parameters:
        - in: path
          name: schemaId
          schema:
            type: string
          required: true
          description: Schema ID.
      responses:
        '200':
          description: Successful operation.
          content:
            application/json:
              schema:
                type: boolean
        '401':
          description: Unauthorized.
        '403':
          description: Forbidden.
        '500':
          description: Internal server error.
          content:
            application/json:
              schema:
                $ref: '#/components/schemas/Error'
    put:
      tags:
        - tags
      description: >-
        Updates the schema with the provided schema ID. Only users with the
        Standard Registry role are allowed to make the request.
      parameters:
        - in: path
          name: schemaId
          schema:
            type: string
          required: true
          description: Schema ID.
      security:
        - bearerAuth: []
      summary: Updates the schema.
      requestBody:
        description: Object that contains a valid schema.
        required: true
        content:
          application/json:
            schema:
              $ref: '#/components/schemas/Schema'
      responses:
        '200':
          description: Successful operation.
          content:
            application/json:
              schema:
                type: array
                items:
                  $ref: '#/components/schemas/Schema'
        '401':
          description: Unauthorized.
        '403':
          description: Forbidden.
        '500':
          description: Internal server error.
          content:
            application/json:
              schema:
                $ref: '#/components/schemas/Error'
  /tags/schemas/{schemaId}/publish:
    put:
      tags:
        - tags
      description: >-
        Publishes the schema with the provided (internal) schema ID onto IPFS,
        sends a message featuring IPFS CID into the corresponding Hedera topic.
        Only users with the Standard Registry role are allowed to make the
        request.
      parameters:
        - in: path
          name: schemaId
          schema:
            type: string
          required: true
          description: Schema ID.
      security:
        - bearerAuth: []
      summary: Publishes the schema.
      responses:
        '200':
          description: Successful operation.
          content:
            application/json:
              schema:
                type: array
                items:
                  $ref: '#/components/schemas/Schema'
        '401':
          description: Unauthorized.
        '403':
          description: Forbidden.
        '500':
          description: Internal server error.
          content:
            application/json:
              schema:
                $ref: '#/components/schemas/Error'
  /tags/schemas/published:
    get:
      tags:
        - tags
      description: Return a list of all published schemas.
      security:
        - bearerAuth: []
      summary: Return a list of all published schemas.
      responses:
        '200':
          description: Successful operation.
          content:
            application/json:
              schema:
                type: array
                items:
                  $ref: '#/components/schemas/Schema'
        '401':
          description: Unauthorized.
        '403':
          description: Forbidden.
        '500':
          description: Internal server error.
          content:
            application/json:
              schema:
                $ref: '#/components/schemas/Error'
  /tasks/{taskId}:
    get:
      tags:
        - tasks
      description: Returns task statuses by Id.
      security:
        - bearerAuth: []
      summary: Returns task statuses.
      parameters:
        - in: path
          name: taskId
          schema:
            type: string
          required: true
          description: Task ID.
      responses:
        '200':
          description: Successful operation.
          content:
            application/json:
              schema:
                $ref: '#/components/schemas/TaskStatus'
        '401':
          description: Unauthorized.
        '403':
          description: Forbidden.
        '500':
          description: Internal server error.
          content:
            application/json:
              schema:
                $ref: '#/components/schemas/Error'
  /tokens:
    get:
      tags:
        - tokens
      description: >-
        Returns all tokens. For the Standard Registry role it returns only the
        list of tokens, for other users it also returns token balances as well
        as the KYC, Freeze, and Association statuses. Not allowed for the
        Auditor role.
      security:
        - bearerAuth: []
      summary: Return a list of tokens.
      responses:
        '200':
          description: Successful operation.
          content:
            application/json:
              schema:
                type: array
                items:
                  allOf:
                    - $ref: '#/components/schemas/TokenInfo'
                    - type: object
                      properties:
                        policies:
                          type: array
                          items:
                            type: string
        '401':
          description: Unauthorized.
        '403':
          description: Forbidden.
        '500':
          description: Internal server error.
          content:
            application/json:
              schema:
                $ref: '#/components/schemas/Error'
    post:
      tags:
        - tokens
      description: >-
        Creates a new token. Only users with the Standard Registry role are
        allowed to make the request.
      security:
        - bearerAuth: []
      summary: Creates a new token.
      requestBody:
        description: Object that contains token information.
        required: true
        content:
          application/json:
            schema:
              $ref: '#/components/schemas/Token'
      responses:
        '201':
          description: Created.
          content:
            application/json:
              schema:
                type: array
                items:
                  allOf:
                    - $ref: '#/components/schemas/TokenInfo'
                    - type: object
                      properties:
                        policies:
                          type: array
                          items:
                            type: string
        '400':
          description: Bad Request.
          content:
            application/json:
              schema:
                $ref: '#/components/schemas/Error'
        '401':
          description: Unauthorized.
        '403':
          description: Forbidden.
        '500':
          description: Internal server error.
          content:
            application/json:
              schema:
                $ref: '#/components/schemas/Error'
  /tokens/push:
    post:
      tags:
        - tokens
      description: >-
        Creates a new token. Only users with the Standard Registry role are
        allowed to make the request.
      security:
        - bearerAuth: []
      summary: Creates a new token.
      requestBody:
        description: Object that contains token information.
        required: true
        content:
          application/json:
            schema:
              $ref: '#/components/schemas/Token'
      responses:
        '202':
          description: Successful operation.
          content:
            application/json:
              schema:
                $ref: '#/components/schemas/Task'
        '401':
          description: Unauthorized.
        '403':
          description: Forbidden.
        '500':
          description: Internal server error.
          content:
            application/json:
              schema:
                $ref: '#/components/schemas/Error'
  /tokens/push/{tokenId}:
    delete:
      operationId: TokensApi_deleteTokenAsync
      parameters: []
      responses:
        '202':
          description: ''
      tags: &ref_9
        - tokens
  /tokens/{tokenId}/associate:
    put:
      tags:
        - tokens
      description: >-
        Associates the user with the provided Hedera token. Only users with the
        Installer role are allowed to make the request.
      parameters:
        - in: path
          name: tokenId
          schema:
            type: string
          required: true
          description: Token ID.
      security:
        - bearerAuth: []
      summary: Associates the user with the provided Hedera token.
      responses:
        '200':
          description: Successful operation.
        '401':
          description: Unauthorized.
        '403':
          description: Forbidden.
        '500':
          description: Internal server error.
          content:
            application/json:
              schema:
                $ref: '#/components/schemas/Error'
  /tokens/push/{tokenId}/associate:
    put:
      tags:
        - tokens
      description: >-
        Associates the user with the provided Hedera token. Only users with the
        Standard Registry role are allowed to make the request.
      security:
        - bearerAuth: []
      summary: Associates the user with the provided Hedera token.
      parameters:
        - in: path
          name: tokenId
          schema:
            type: string
          required: true
          description: Token ID.
      responses:
        '202':
          description: Successful operation.
          content:
            application/json:
              schema:
                $ref: '#/components/schemas/Task'
        '401':
          description: Unauthorized.
        '403':
          description: Forbidden.
        '500':
          description: Internal server error.
          content:
            application/json:
              schema:
                $ref: '#/components/schemas/Error'
  /tokens/{tokenId}/dissociate:
    put:
      tags:
        - tokens
      description: >-
        Disassociates the user with the provided Hedera token. Only users with
        the Installer role are allowed to make the request.
      parameters:
        - in: path
          name: tokenId
          schema:
            type: string
          required: true
          description: Token ID.
      security:
        - bearerAuth: []
      summary: Associate the user with the provided Hedera token.
      responses:
        '202':
          description: Successful operation.
        '401':
          description: Unauthorized.
        '403':
          description: Forbidden.
        '500':
          description: Internal server error.
          content:
            application/json:
              schema:
                $ref: '#/components/schemas/Error'
  /tokens/push/{tokenId}/dissociate:
    put:
      tags:
        - tokens
      description: >-
        Disassociates the user with the provided Hedera token. Only users with
        the Standard Registry role are allowed to make the request.
      security:
        - bearerAuth: []
      summary: Disassociates the user with the provided Hedera token.
      parameters:
        - in: path
          name: tokenId
          schema:
            type: string
          required: true
          description: Token ID.
      responses:
        '202':
          description: Successful operation.
          content:
            application/json:
              schema:
                $ref: '#/components/schemas/Task'
        '401':
          description: Unauthorized.
        '403':
          description: Forbidden.
        '500':
          description: Internal server error.
          content:
            application/json:
              schema:
                $ref: '#/components/schemas/Error'
  /tokens/{tokenId}/{username}/grant-kyc:
    put:
      tags:
        - tokens
      description: >-
        Sets the KYC flag for the user. Only users with the Standard Registry
        role are allowed to make the request.
      parameters:
        - in: path
          name: tokenId
          schema:
            type: string
          required: true
          description: Token ID.
        - in: path
          name: username
          schema:
            type: string
          required: true
          description: Username.
      security:
        - bearerAuth: []
      summary: Sets the KYC flag for the user.
      responses:
        '200':
          description: Successful operation.
          content:
            application/json:
              schema:
                $ref: '#/components/schemas/TokenInfo'
        '400':
          description: Bad Request.
          content:
            application/json:
              schema:
                $ref: '#/components/schemas/Error'
        '401':
          description: Unauthorized.
        '403':
          description: Forbidden.
        '500':
          description: Internal server error.
          content:
            application/json:
              schema:
                $ref: '#/components/schemas/Error'
  /tokens/push/{tokenId}/{username}/grant-kyc:
    put:
      tags:
        - tokens
      description: >-
        Sets the KYC flag for the user. Only users with the Standard Registry
        role are allowed to make the request.
      security:
        - bearerAuth: []
      summary: Sets the KYC flag for the user.
      parameters:
        - in: path
          name: tokenId
          schema:
            type: string
          required: true
          description: Token ID.
        - in: path
          name: username
          schema:
            type: string
          required: true
          description: Username.
      responses:
        '202':
          description: Successful operation.
          content:
            application/json:
              schema:
                $ref: '#/components/schemas/Task'
        '401':
          description: Unauthorized.
        '403':
          description: Forbidden.
        '500':
          description: Internal server error.
          content:
            application/json:
              schema:
                $ref: '#/components/schemas/Error'
  /tokens/{tokenId}/{username}/revoke-kyc:
    put:
      tags:
        - tokens
      description: >-
        Unsets the KYC flag for the user. Only users with the Standard Registry
        role are allowed to make the request.
      parameters:
        - in: path
          name: tokenId
          schema:
            type: string
          required: true
          description: Token ID.
        - in: path
          name: username
          schema:
            type: string
          required: true
          description: Username.
      security:
        - bearerAuth: []
      summary: Unsets the KYC flag for the user.
      responses:
        '200':
          description: Successful operation.
          content:
            application/json:
              schema:
                $ref: '#/components/schemas/TokenInfo'
        '400':
          description: Bad Request.
          content:
            application/json:
              schema:
                $ref: '#/components/schemas/Error'
        '401':
          description: Unauthorized.
        '403':
          description: Forbidden.
        '500':
          description: Internal server error.
          content:
            application/json:
              schema:
                $ref: '#/components/schemas/Error'
  /tokens/push/{tokenId}/{username}/revoke-kyc:
    put:
      tags:
        - tokens
      description: >-
        Unsets the KYC flag for the user. Only users with the Standard Registry
        role are allowed to make the request.
      security:
        - bearerAuth: []
      summary: Unsets the KYC flag for the user.
      parameters:
        - in: path
          name: tokenId
          schema:
            type: string
          required: true
          description: Token ID.
        - in: path
          name: username
          schema:
            type: string
          required: true
          description: Username.
      responses:
        '202':
          description: Successful operation.
          content:
            application/json:
              schema:
                $ref: '#/components/schemas/Task'
        '401':
          description: Unauthorized.
        '403':
          description: Forbidden.
        '500':
          description: Internal server error.
          content:
            application/json:
              schema:
                $ref: '#/components/schemas/Error'
  /tokens/{tokenId}/{username}/freeze:
    put:
      tags:
        - tokens
      description: >-
        Freezes transfers of the specified token for the user. Only users with
        the Standard Registry role are allowed to make the request.
      parameters:
        - in: path
          name: tokenId
          schema:
            type: string
          required: true
          description: Token ID.
        - in: path
          name: username
          schema:
            type: string
          required: true
          description: Username.
      security:
        - bearerAuth: []
      summary: Freeze transfers of the specified token for the user.
      responses:
        '200':
          description: Successful operation.
          content:
            application/json:
              schema:
                $ref: '#/components/schemas/TokenInfo'
        '400':
          description: Bad Request.
          content:
            application/json:
              schema:
                $ref: '#/components/schemas/Error'
        '401':
          description: Unauthorized.
        '403':
          description: Forbidden.
        '500':
          description: Internal server error.
          content:
            application/json:
              schema:
                $ref: '#/components/schemas/Error'
  /tokens/{tokenId}/{username}/unfreeze:
    put:
      tags:
        - tokens
      description: >-
        Unfreezes transfers of the specified token for the user. Only users with
        the Standard Registry role are allowed to make the request.
      parameters:
        - in: path
          name: tokenId
          schema:
            type: string
          required: true
          description: Token ID.
        - in: path
          name: username
          schema:
            type: string
          required: true
          description: Username.
      security:
        - bearerAuth: []
      summary: Unfreezes transfers of the specified token for the user.
      responses:
        '200':
          description: Successful operation.
          content:
            application/json:
              schema:
                $ref: '#/components/schemas/TokenInfo'
        '400':
          description: Bad Request.
          content:
            application/json:
              schema:
                $ref: '#/components/schemas/Error'
        '401':
          description: Unauthorized.
        '403':
          description: Forbidden.
        '500':
          description: Internal server error.
          content:
            application/json:
              schema:
                $ref: '#/components/schemas/Error'
  /tokens/push/{tokenId}/{username}/freeze:
    put:
      tags:
        - tokens
      description: >-
        Freezes transfers of the specified token for the user. Only users with
        the Standard Registry role are allowed to make the request.
      security:
        - bearerAuth: []
      summary: Freeze transfers of the specified token for the user.
      parameters:
        - in: path
          name: tokenId
          schema:
            type: string
          required: true
          description: Token ID.
        - in: path
          name: username
          schema:
            type: string
          required: true
          description: Username.
      responses:
        '202':
          description: Successful operation.
          content:
            application/json:
              schema:
                $ref: '#/components/schemas/Task'
        '401':
          description: Unauthorized.
        '403':
          description: Forbidden.
        '500':
          description: Internal server error.
          content:
            application/json:
              schema:
                $ref: '#/components/schemas/Error'
  /tokens/push/{tokenId}/{username}/unfreeze:
    put:
      tags:
        - tokens
      description: >-
        Unfreezes transfers of the specified token for the user. Only users with
        the Standard Registry role are allowed to make the request.
      security:
        - bearerAuth: []
      summary: Unfreezes transfers of the specified token for the user.
      parameters:
        - in: path
          name: tokenId
          schema:
            type: string
          required: true
          description: Token ID.
        - in: path
          name: username
          schema:
            type: string
          required: true
          description: Username.
      responses:
        '202':
          description: Successful operation.
          content:
            application/json:
              schema:
                $ref: '#/components/schemas/Task'
        '401':
          description: Unauthorized.
        '403':
          description: Forbidden.
        '500':
          description: Internal server error.
          content:
            application/json:
              schema:
                $ref: '#/components/schemas/Error'
  /tokens/{tokenId}/{username}/info:
    get:
      tags:
        - tokens
      description: >-
        Returns user information for the selected token. Only users with the
        Standard Registry role are allowed to make the request.
      security:
        - bearerAuth: []
      parameters:
        - in: path
          name: tokenId
          schema:
            type: string
          required: true
          description: Token ID.
        - in: path
          name: username
          schema:
            type: string
          required: true
          description: Username.
      responses:
        '200':
          description: Successful operation.
          content:
            application/json:
              schema:
                $ref: '#/components/schemas/TokenInfo'
        '400':
          description: Bad Request.
          content:
            application/json:
              schema:
                $ref: '#/components/schemas/Error'
        '401':
          description: Unauthorized.
        '403':
          description: Forbidden.
        '500':
          description: Internal server error.
          content:
            application/json:
              schema:
                $ref: '#/components/schemas/Error'
  /tokens/{tokenId}/serials:
    get:
      operationId: TokensApi_getTokenSerials
      summary: Return token serials.
      description: Returns token serials of current user.
      parameters:
        - name: tokenId
          required: true
          in: path
          description: Token identifier
          example: 0.0.1
          schema:
            type: string
      responses:
        '200':
          description: Token serials.
          content:
            application/json:
              schema:
                type: array
                items:
                  type: number
        '401':
          description: Unauthorized.
        '403':
          description: Forbidden.
        '500':
          description: Internal server error.
          content:
            application/json:
              schema:
                $ref: '#/components/schemas/InternalServerErrorDTO'
      tags: *ref_9
      security:
        - bearer: []
  /themes:
    get:
      tags:
        - themes
      description: Returns all themes.
      security:
        - bearerAuth: []
      summary: Return a list of all themes.
      responses:
        '200':
          description: Successful operation.
          content:
            application/json:
              schema:
                type: array
                items:
                  $ref: '#/components/schemas/Theme'
        '401':
          description: Unauthorized.
        '403':
          description: Forbidden.
        '500':
          description: Internal server error.
          content:
            application/json:
              schema:
                $ref: '#/components/schemas/Error'
    post:
      tags:
        - themes
      description: Creates a new theme.
      security:
        - bearerAuth: []
      summary: Creates a new theme.
      requestBody:
        description: Object that contains theme configuration.
        required: true
        content:
          application/json:
            schema:
              $ref: '#/components/schemas/Theme'
      responses:
        '201':
          description: Created.
        '401':
          description: Unauthorized.
        '403':
          description: Forbidden.
        '500':
          description: Internal server error.
          content:
            application/json:
              schema:
                $ref: '#/components/schemas/Error'
  /themes/{themeId}:
    put:
      tags:
        - themes
      description: Updates theme configuration for the specified theme ID.
      summary: Updates theme configuration.
      parameters:
        - in: path
          name: themeId
          description: Selected theme ID.
          required: true
          schema:
            type: string
      requestBody:
        description: Object that contains theme configuration.
        required: true
        content:
          application/json:
            schema:
              $ref: '#/components/schemas/Theme'
      security:
        - bearerAuth: []
      responses:
        '200':
          description: Successful operation.
          content:
            application/json:
              schema:
                $ref: '#/components/schemas/Theme'
        '401':
          description: Unauthorized.
        '403':
          description: Forbidden.
        '500':
          description: Internal server error.
          content:
            application/json:
              schema:
                $ref: '#/components/schemas/Error'
    delete:
      tags:
        - themes
      description: Deletes the theme with the provided theme ID.
      parameters:
        - in: path
          name: themeId
          schema:
            type: string
          required: true
          description: Theme ID.
      security:
        - bearerAuth: []
      summary: Deletes the theme.
      responses:
        '200':
          description: Successful operation.
          content:
            application/json:
              schema:
                type: boolean
        '401':
          description: Unauthorized.
        '403':
          description: Forbidden.
        '500':
          description: Internal server error.
          content:
            application/json:
              schema:
                $ref: '#/components/schemas/Error'
  /themes/import/file:
    post:
      tags:
        - themes
      description: Imports new theme from the provided zip file into the local DB.
      security:
        - bearerAuth: []
      summary: Imports new theme from a zip file.
      requestBody:
        description: A zip file that contains the theme to be imported.
        required: true
        content:
          binary/octet-stream:
            schema:
              type: string
              format: binary
      responses:
        '201':
          description: Created.
          content:
            application/json:
              schema:
                $ref: '#/components/schemas/Theme'
        '401':
          description: Unauthorized.
        '403':
          description: Forbidden.
        '500':
          description: Internal server error.
          content:
            application/json:
              schema:
                $ref: '#/components/schemas/Error'
  /themes/{themeId}/export/file:
    get:
      tags:
        - themes
      description: Returns a zip file containing the theme.
      parameters:
        - in: path
          name: themeId
          schema:
            type: string
          required: true
          description: Selected theme ID.
      security:
        - bearerAuth: []
      summary: Returns a zip file containing the theme.
      responses:
        '200':
          description: Successful operation. Response zip file
        '401':
          description: Unauthorized.
        '403':
          description: Forbidden.
        '500':
          description: Internal server error.
          content:
            application/json:
              schema:
                $ref: '#/components/schemas/Error'
  /trust-chains:
    get:
      tags:
        - trustchains
      description: >-
        Requests all VP documents. Only users with the Auditor role are allowed
        to make the request.
      security:
        - bearerAuth: []
      summary: Returns a list of all VP documents.
      parameters:
        - in: query
          name: pageIndex
          schema:
            type: integer
          description: >-
            The number of pages to skip before starting to collect the result
            set
          examples:
            pageIndex:
              summary: Example of a pageIndex
              value: 0
        - in: query
          name: pageSize
          schema:
            type: integer
          description: The numbers of items to return
          examples:
            pageSize:
              summary: Example of a pageSize
              value: 100
        - in: query
          name: policyId
          schema:
            type: string
          description: Selected policy ID.
        - in: query
          name: policyOwner
          schema:
            type: string
          description: Selected Standard Registry (DID).
      responses:
        '200':
          description: Successful operation.
          headers:
            x-total-count:
              schema:
                type: integer
              description: Total items in the collection.
          content:
            application/json:
              schema:
                type: array
                items:
                  $ref: '#/components/schemas/VerifiablePresentation'
        '401':
          description: Unauthorized.
        '403':
          description: Forbidden.
        '500':
          description: Internal server error.
          content:
            application/json:
              schema:
                $ref: '#/components/schemas/Error'
  /trust-chains/{hash}:
    get:
      tags:
        - trustchains
      description: >-
        Builds and returns a trustchain, from the VP to the root VC document.
        Only users with the Auditor role are allowed to make the request.
      parameters:
        - in: path
          name: hash
          schema:
            type: string
          required: true
          description: Hash or ID of a VP document.
      security:
        - bearerAuth: []
      summary: Returns a trustchain for a VP document.
      responses:
        '200':
          description: Successful operation.
          content:
            application/json:
              schema:
                $ref: '#/components/schemas/TrustChains'
        '401':
          description: Unauthorized.
        '403':
          description: Forbidden.
        '500':
          description: Internal server error.
          content:
            application/json:
              schema:
                $ref: '#/components/schemas/Error'
  /wizard/policy:
    post:
      tags:
        - wizard
      description: >-
        Creates a new policy by wizard. Only users with the Standard Registry
        role are allowed to make the request.
      security:
        - bearerAuth: []
      summary: Creates a new policy.
      requestBody:
        description: Object that contains wizard configuration.
        required: true
        content:
          application/json:
            schema:
              $ref: '#/components/schemas/WizardConfig'
      responses:
        '201':
          description: Successful operation.
          content:
            application/json:
              schema:
                type: object
                properties:
                  policyId:
                    type: string
                  wizardConfig:
                    $ref: '#/components/schemas/WizardConfig'
        '401':
          description: Unauthorized.
        '403':
          description: Forbidden.
        '500':
          description: Internal server error.
          content:
            application/json:
              schema:
                $ref: '#/components/schemas/Error'
  /wizard/push/policy:
    post:
      operationId: WizardApi_setPolicyAsync
      summary: Creates a new policy.
      description: >-
        Creates a new policy by wizard. Only users with the Standard Registry
        role are allowed to make the request.
      parameters: []
      requestBody:
        required: true
        content:
          application/json:
            schema:
              type: object
              properties:
                saveState:
                  type: boolean
                wizardConfig:
                  type: object
                  required:
                    - policy
                    - roles
                    - schemas
                    - trustChain
                  properties:
                    roles:
                      type: array
                      items:
                        type: string
                    policy:
                      type: object
                      properties:
                        name:
                          type: string
                        description:
                          type: string
                        topicDescription:
                          type: string
                        policyTag:
                          type: string
                    schemas:
                      type: array
                      items:
                        type: object
                        properties:
                          name:
                            type: string
                          iri:
                            type: string
                          isApproveEnable:
                            type: boolean
                          isMintSchema:
                            type: boolean
                          mintOptions:
                            type: object
                            properties:
                              tokenId:
                                type: string
                              rule:
                                type: string
                          dependencySchemaIri:
                            type: string
                          relationshipsSchemaIri:
                            type: string
                          initialRolesFor:
                            type: array
                            items:
                              type: string
                          rolesConfig:
                            type: array
                            items:
                              type: object
                              properties:
                                role:
                                  type: string
                                isApprover:
                                  type: boolean
                                isCreator:
                                  type: boolean
                                gridColumns:
                                  type: array
                                  items:
                                    type: object
                                    properties:
                                      field:
                                        type: string
                                      title:
                                        type: string
                    trustChain:
                      type: array
                      items:
                        type: object
                        properties:
                          role:
                            type: string
                          mintSchemaIri:
                            type: string
                          viewOnlyOwnDocuments:
                            type: boolean
      responses:
        '200':
          description: Successful operation.
          content:
            application/json:
              schema:
                type: boolean
        '500':
          description: Internal server error.
          content:
            application/json:
              schema:
                $ref: '#/components/schemas/InternalServerErrorDTO'
      tags:
        - wizard
  /wizard/{policyId}/config:
    post:
      tags:
        - wizard
      description: >-
        Get policy config by wizard. Only users with the Standard Registry role
        are allowed to make the request.
      parameters:
        - in: path
          name: policyId
          schema:
            type: string
          required: true
          description: Policy identifier.
      security:
        - bearerAuth: []
      summary: Get policy config.
      requestBody:
        description: Object that contains wizard configuration.
        required: true
        content:
          application/json:
            schema:
              $ref: '#/components/schemas/WizardConfig'
      responses:
        '200':
          description: Successful operation.
          content:
            application/json:
              schema:
                type: object
                properties:
                  policyConfig:
                    $ref: '#/components/schemas/PolicyConfig'
                  wizardConfig:
                    $ref: '#/components/schemas/WizardConfig'
        '401':
          description: Unauthorized.
        '403':
          description: Forbidden.
        '500':
          description: Internal server error.
          content:
            application/json:
              schema:
                $ref: '#/components/schemas/Error'
  /branding:
    post:
      operationId: BrandingApi_setBranding
      parameters: []
      responses:
        '204':
          description: ''
      tags: &ref_10
        - branding
    get:
      operationId: BrandingApi_getBranding
      parameters: []
      responses:
        '200':
          description: ''
      tags: *ref_10
  /suggestions:
    post:
      operationId: SuggestionsApi_policySuggestions
      summary: Get next and nested suggested block types
      description: >-
        Get next and nested suggested block types. Only users with the Standard
        Registry role are allowed to make the request.
      parameters: []
      requestBody:
        required: true
        content:
          application/json:
            schema:
              $ref: '#/components/schemas/SuggestionsInputDTO'
      responses:
        '200':
          description: >-
            Successful operation. Suggested next and nested block types
            respectively.
          content:
            application/json:
              schema:
                $ref: '#/components/schemas/SuggestionsOutputDTO'
        '401':
          description: Unauthorized.
        '403':
          description: Forbidden.
        '500':
          description: Internal server error.
          content:
            application/json:
              schema:
                $ref: '#/components/schemas/InternalServerErrorDTO'
      tags: &ref_11
        - suggestions
      security:
        - bearer: []
        - bearerAuth: []
  /suggestions/config:
    post:
      operationId: SuggestionsApi_setPolicySuggestionsConfig
      summary: Set suggestions config
      description: >-
        Set suggestions config. Only users with the Standard Registry role are
        allowed to make the request.
      parameters: []
      requestBody:
        required: true
        content:
          application/json:
            schema:
              $ref: '#/components/schemas/SuggestionsConfigDTO'
      responses:
        '201':
          description: Successful operation. Response setted suggestions config.
          content:
            application/json:
              schema:
                $ref: '#/components/schemas/SuggestionsConfigDTO'
        '401':
          description: Unauthorized.
        '500':
          description: Internal server error.
          content:
            application/json:
              schema:
                $ref: '#/components/schemas/InternalServerErrorDTO'
      tags: *ref_11
      security:
        - bearer: []
        - bearerAuth: []
    get:
      operationId: SuggestionsApi_getPolicySuggestionsConfig
      summary: Get suggestions config
      description: >-
        Get suggestions config. Only users with the Standard Registry role are
        allowed to make the request.
      parameters: []
      responses:
        '200':
          description: Successful operation. Response suggestions config.
          content:
            application/json:
              schema:
                $ref: '#/components/schemas/SuggestionsConfigDTO'
        '401':
          description: Unauthorized.
        '500':
          description: Internal server error.
          content:
            application/json:
              schema:
                $ref: '#/components/schemas/InternalServerErrorDTO'
      tags: *ref_11
      security:
        - bearer: []
        - bearerAuth: []
  /notifications:
    get:
      operationId: NotificationsApi_getAllNotifications
      summary: Get all notifications
      description: Returns all notifications.
      parameters: []
      responses:
        '200':
          description: Successful operation. Returns notifications and count.
          headers:
            X-Total-Count:
              description: Count of notifications
          content:
            application/json:
              schema:
                type: array
                items:
                  $ref: '#/components/schemas/NotificationDTO'
        '401':
          description: Unauthorized.
        '500':
          description: Internal server error.
          content:
            application/json:
              schema:
                $ref: '#/components/schemas/InternalServerErrorDTO'
      tags: &ref_12
        - notifications
      security:
        - bearer: []
        - bearerAuth: []
  /notifications/new:
    get:
      operationId: NotificationsApi_getNewNotifications
      summary: Get new notifications
      description: Returns new notifications.
      parameters: []
      responses:
        '200':
          description: Successful operation. Returns new notifications.
          content:
            application/json:
              schema:
                type: array
                items:
                  $ref: '#/components/schemas/NotificationDTO'
        '401':
          description: Unauthorized.
        '500':
          description: Internal server error.
          content:
            application/json:
              schema:
                $ref: '#/components/schemas/InternalServerErrorDTO'
      tags: *ref_12
      security:
        - bearer: []
        - bearerAuth: []
  /notifications/progresses:
    get:
      operationId: NotificationsApi_getProgresses
      summary: Get progresses
      description: Returns progresses.
      parameters: []
      responses:
        '200':
          description: Successful operation. Returns progresses.
          content:
            application/json:
              schema:
                type: array
                items:
                  $ref: '#/components/schemas/ProgressDTO'
        '401':
          description: Unauthorized.
        '500':
          description: Internal server error.
          content:
            application/json:
              schema:
                $ref: '#/components/schemas/InternalServerErrorDTO'
      tags: *ref_12
      security:
        - bearer: []
        - bearerAuth: []
  /notifications/read/all:
    post:
      operationId: NotificationsApi_readAll
      summary: Read all notifications
      description: Returns new notifications.
      parameters: []
      responses:
        '200':
          description: Successful operation. Returns notifications.
          content:
            application/json:
              schema:
                type: array
                items:
                  $ref: '#/components/schemas/NotificationDTO'
        '401':
          description: Unauthorized.
        '500':
          description: Internal server error.
          content:
            application/json:
              schema:
                $ref: '#/components/schemas/InternalServerErrorDTO'
      tags: *ref_12
      security:
        - bearer: []
        - bearerAuth: []
  /notifications/delete/{notificationId}:
    delete:
      operationId: NotificationsApi_delete
      summary: Delete notifications up to this point
      description: Returns deleted notifications count.
      parameters:
        - name: notificationId
          required: true
          in: path
          schema:
            type: string
      responses:
        '200':
          description: Successful operation. Returns deleted notifications count.
          content:
            application/json:
              schema:
                type: number
        '401':
          description: Unauthorized.
        '500':
          description: Internal server error.
          content:
            application/json:
              schema:
                $ref: '#/components/schemas/InternalServerErrorDTO'
      tags: *ref_12
      security:
        - bearer: []
        - bearerAuth: []
  /schemas/type/{type}:
    get:
      tags:
        - schemas
      description: Finds the schema using the json document type.
      parameters:
        - in: path
          name: type
          schema:
            type: string
          required: true
          description: JSON type.
      security:
        - bearerAuth: []
      summary: Returns schema by type.
      responses:
        '200':
          description: Successful operation.
          content:
            application/json:
              schema:
                $ref: '#/components/schemas/Schema'
        '401':
          description: Unauthorized.
        '403':
          description: Forbidden.
        '500':
          description: Internal server error.
          content:
            application/json:
              schema:
                $ref: '#/components/schemas/Error'
  /policies/{policyId}/tag/{tag}:
    get:
      tags:
        - policies
      description: >-
        Requests block ID from a policy by tag. Only users with the Standard
        Registry and Installer roles are allowed to make the request.
      parameters:
        - in: path
          name: policyId
          schema:
            type: string
          required: true
          description: Selected policy ID.
        - in: path
          name: tag
          schema:
            type: string
          required: true
          description: Tag from the selected policy.
      summary: Requests block ID from a policy by tag.
      security:
        - bearerAuth: []
      responses:
        '200':
          description: Successful operation.
          content:
            application/json:
              schema:
                type: object
                properties:
                  id:
                    type: string
        '401':
          description: Unauthorized.
        '403':
          description: Forbidden.
        '500':
          description: Internal server error.
          content:
            application/json:
              schema:
                $ref: '#/components/schemas/Error'
  /policies/{policyId}/tag/{tag}/blocks:
    post:
      tags:
        - policies
      description: Sends data to the specified block.
      security:
        - bearerAuth: []
      summary: Sends data to the specified block.
      parameters:
        - in: path
          name: policyId
          schema:
            type: string
          required: true
          description: Policy ID.
        - in: path
          name: tag
          schema:
            type: string
          required: true
          description: Tag from the selected policy.
      requestBody:
        description: Object with the data to be sent to the block.
        required: true
        content:
          application/json:
            schema:
              type: object
      responses:
        '200':
          description: Successful operation.
          content:
            application/json:
              schema:
                $ref: '#/components/schemas/PolicyBlockData'
        '401':
          description: Unauthorized.
        '403':
          description: Forbidden.
        '500':
          description: Internal server error.
          content:
            application/json:
              schema:
                $ref: '#/components/schemas/Error'
    get:
      tags:
        - policies
      description: >-
        Requests block data by tag. Only users with a role that described in
        block are allowed to make the request.
      security:
        - bearerAuth: []
      summary: Requests block data.
      parameters:
        - in: path
          name: policyId
          schema:
            type: string
          required: true
          description: Policy ID.
        - in: path
          name: tag
          schema:
            type: string
          required: true
          description: Tag from the selected policy.
      responses:
        '200':
          description: Successful operation.
          content:
            application/json:
              schema:
                $ref: '#/components/schemas/PolicyBlockData'
        '401':
          description: Unauthorized.
        '403':
          description: Forbidden.
        '500':
          description: Internal server error.
          content:
            application/json:
              schema:
                $ref: '#/components/schemas/Error'
  /ipfs/file/:
    post:
      tags:
        - ipfs
      description: Add file to ipfs.
      summary: Add file to ipfs.
      requestBody:
        description: Data array of file.
        required: true
        content:
          binary/octet-stream:
            schema:
              type: string
              format: binary
      security:
        - bearerAuth: []
      responses:
        '201':
          description: Created.
          content:
            application/json:
              schema:
                description: CID of added file.
                type: string
        '401':
          description: Unauthorized.
        '500':
          description: Internal server error.
          content:
            application/json:
              schema:
                $ref: '#/components/schemas/Error'
  /artifacts/{policyId}:
    post:
      tags:
        - artifacts
      description: Upload artifact. For users with the Standard Registry role only.
      security:
        - bearerAuth: []
      requestBody:
        content:
          multipart/form-data:
            schema:
              type: object
              properties:
                artifacts:
                  type: array
                  items:
                    type: string
                    format: binary
      parameters:
        - in: path
          name: policyId
          schema:
            type: string
          required: true
          description: Policy identifier
      summary: Upload Artifact.
      responses:
        '200':
          description: Successful operation.
          content:
            application/json:
              schema:
                type: array
                items:
                  $ref: '#/components/schemas/Artifact'
        '401':
          description: Unauthorized.
        '403':
          description: Forbidden.
        '500':
          description: Internal server error.
          content:
            application/json:
              schema:
                $ref: '#/components/schemas/Error'
  /artifact:
    get:
      deprecated: true
      tags:
        - artifacts
      description: Returns all artifacts.
      security:
        - bearerAuth: []
      summary: Returns all artifacts.
      parameters:
        - in: query
          name: policyId
          schema:
            type: string
          description: Policy identifier
        - in: query
          name: pageIndex
          schema:
            type: integer
          description: >-
            The number of pages to skip before starting to collect the result
            set
          examples:
            pageIndex:
              summary: Example of a pageIndex
              value: 0
        - in: query
          name: pageSize
          schema:
            type: integer
          description: The numbers of items to return
          examples:
            pageSize:
              summary: Example of a pageSize
              value: 100
      responses:
        '200':
          description: Successful operation.
          headers:
            x-total-count:
              schema:
                type: integer
              description: Total items in the collection.
          content:
            application/json:
              schema:
                type: array
                items:
                  $ref: '#/components/schemas/Artifact'
        '401':
          description: Unauthorized.
        '403':
          description: Forbidden.
        '500':
          description: Internal server error.
          content:
            application/json:
              schema:
                $ref: '#/components/schemas/Error'
  /artifact/{policyId}:
    post:
      deprecated: true
      tags:
        - artifacts
      description: Upload artifact. For users with the Standard Registry role only.
      security:
        - bearerAuth: []
      requestBody:
        content:
          multipart/form-data:
            schema:
              type: object
              properties:
                artifacts:
                  type: array
                  items:
                    type: string
                    format: binary
      parameters:
        - in: path
          name: policyId
          schema:
            type: string
          required: true
          description: Policy identifier
      summary: Upload Artifact.
      responses:
        '200':
          description: Successful operation.
          content:
            application/json:
              schema:
                type: array
                items:
                  $ref: '#/components/schemas/Artifact'
        '401':
          description: Unauthorized.
        '403':
          description: Forbidden.
        '500':
          description: Internal server error.
          content:
            application/json:
              schema:
                $ref: '#/components/schemas/Error'
  /artifact/{artifactId}:
    delete:
      deprecated: true
      tags:
        - artifacts
      description: Delete artifact.
      security:
        - bearerAuth: []
      summary: Delete artifact.
      parameters:
        - in: path
          name: artifactId
          schema:
            type: string
          required: true
          description: Artifact identifier
      responses:
        '200':
          description: Successful operation.
          content:
            application/json:
              schema:
                type: boolean
        '401':
          description: Unauthorized.
        '403':
          description: Forbidden.
        '500':
          description: Internal server error.
          content:
            application/json:
              schema:
                $ref: '#/components/schemas/Error'
  /tags/:
    post:
      tags:
        - tags
      description: Creates new tag.
      security:
        - bearerAuth: []
      summary: Creates new tag.
      requestBody:
        description: Object that contains tag information.
        required: true
        content:
          application/json:
            schema:
              $ref: '#/components/schemas/Tag'
      responses:
        '201':
          description: Created.
          content:
            application/json:
              schema:
                $ref: '#/components/schemas/Tag'
        '400':
          description: Bad Request.
          content:
            application/json:
              schema:
                $ref: '#/components/schemas/Error'
        '401':
          description: Unauthorized.
        '403':
          description: Forbidden.
        '500':
          description: Internal server error.
          content:
            application/json:
              schema:
                $ref: '#/components/schemas/Error'
info:
  title: Guardian
  description: >-
    The Guardian is a modular open-source solution that includes best-in-class
    identity management and decentralized ledger technology (DLT) libraries. At
    the heart of the Guardian solution is a sophisticated Policy Workflow Engine
    (PWE) that enables applications to offer a requirements-based tokenization
    implementation.
<<<<<<< HEAD
  version: 2.19.0
=======
  version: 2.19.1
>>>>>>> c8023f30
  contact:
    name: API developer
    url: https://envisionblockchain.com
    email: info@envisionblockchain.com
  license:
    name: Apache 2.0
    url: http://www.apache.org/licenses/LICENSE-2.0.html
tags: []
servers:
  - url: /api/v1
    description: version 1.0
components:
  securitySchemes:
    bearerAuth:
      type: http
      scheme: bearer
      bearerFormat: JWT
  schemas:
    AccountsResponseDTO:
      type: object
      properties:
        username:
          type: string
        role:
          type: string
        did:
          type: string
      required:
        - username
        - role
        - did
    InternalServerErrorDTO:
      type: object
      properties:
        code:
          type: number
        message:
          type: string
      required:
        - code
        - message
    RegisterUserDTO:
      type: object
      properties:
        username:
          type: string
        password:
          type: string
        password_confirmation:
          type: string
        role:
          type: string
      required:
        - username
        - password
        - password_confirmation
        - role
    AccountsSessionResponseDTO:
      type: object
      properties:
        username:
          type: string
        role:
          type: string
        accessToken:
          type: string
      required:
        - username
        - role
        - accessToken
    LoginUserDTO:
      type: object
      properties:
        username:
          type: string
        password:
          type: string
      required:
        - username
        - password
    CredentialSubjectDTO:
      type: object
      properties:
        geography:
          type: string
        law:
          type: string
        tags:
          type: string
        ISIC:
          type: string
        '@context':
          type: array
          items:
            type: string
        id:
          type: string
        type:
          type: string
      required:
        - geography
        - law
        - tags
        - ISIC
        - '@context'
        - id
        - type
    ProofDTO:
      type: object
      properties:
        type:
          type: string
        created:
          format: date-time
          type: string
        verificationMethod:
          type: string
        proofPurpose:
          type: string
        jws:
          type: string
      required:
        - type
        - created
        - verificationMethod
        - proofPurpose
        - jws
    VcDocumentDTO:
      type: object
      properties:
        id:
          type: string
        type:
          type: array
          items:
            type: string
        issuer:
          type: string
        issuanceDate:
          format: date-time
          type: string
        '@context':
          type: array
          items:
            type: string
        credentialSubject:
          $ref: '#/components/schemas/CredentialSubjectDTO'
        proof:
          $ref: '#/components/schemas/ProofDTO'
      required:
        - id
        - type
        - issuer
        - issuanceDate
        - '@context'
        - credentialSubject
        - proof
    PolicyDTO:
      type: object
      properties:
        _id:
          type: string
        createDate:
          format: date-time
          type: string
        uuid:
          type: string
        name:
          type: string
        description:
          type: string
        status:
          type: string
        creator:
          type: string
        owner:
          type: string
        topicId:
          type: string
        policyTag:
          type: string
        codeVersion:
          type: string
        userRoles:
          type: array
          items:
            type: string
        userGroups:
          type: array
          items:
            type: string
        userRole:
          type: string
        userGroup:
          type: string
        id:
          type: string
      required:
        - _id
        - createDate
        - uuid
        - name
        - description
        - status
        - creator
        - owner
        - topicId
        - policyTag
        - codeVersion
        - userRoles
        - userGroups
        - userRole
        - userGroup
        - id
    AggregatedDTOItem:
      type: object
      properties:
        did:
          type: string
        hederaAccountId:
          type: string
        vcDocument:
          $ref: '#/components/schemas/VcDocumentDTO'
        policies:
          $ref: '#/components/schemas/PolicyDTO'
      required:
        - did
        - hederaAccountId
        - vcDocument
        - policies
    UserDTO:
      type: object
      properties:
        username:
          type: string
        did:
          type: string
      required:
        - username
        - did
    BalanceResponseDTO:
      type: object
      properties:
        balance:
          type: number
        unit:
          type: string
        user:
          $ref: '#/components/schemas/UserDTO'
      required:
        - balance
        - unit
        - user
    FilterSearchPoliciesDTO:
      type: object
      properties:
        policyId:
          type: string
      required:
        - policyId
    SearchPoliciesDTO:
      type: object
      properties:
        target:
          type: object
        result:
          type: object
      required:
        - target
        - result
    FilterPoliciesDTO:
      type: object
      properties:
        policyId1:
          type: string
        policyId2:
          type: string
        policyIds:
          type: string
        eventsLvl:
          type: number
        propLvl:
          type: number
        childrenLvl:
          type: number
        idLvl:
          type: number
      required:
        - policyId1
        - policyId2
        - policyIds
        - eventsLvl
        - propLvl
        - childrenLvl
        - idLvl
    ComparePoliciesDTO:
      type: object
      properties:
        blocks:
          type: object
        groups:
          type: object
        left:
          type: object
        right:
          type: object
        roles:
          type: object
        tokens:
          type: object
        topics:
          type: object
        total:
          type: object
      required:
        - blocks
        - groups
        - left
        - right
        - roles
        - tokens
        - topics
        - total
    FilterModulesDTO:
      type: object
      properties:
        moduleId1:
          type: string
        moduleId2:
          type: string
        eventsLvl:
          type: number
        propLvl:
          type: number
        childrenLvl:
          type: number
        idLvl:
          type: number
      required:
        - moduleId1
        - moduleId2
        - eventsLvl
        - propLvl
        - childrenLvl
        - idLvl
    CompareModulesDTO:
      type: object
      properties:
        blocks:
          type: object
        left:
          type: object
        right:
          type: object
        inputEvents:
          type: object
        outputEvents:
          type: object
        variables:
          type: object
        total:
          type: object
      required:
        - blocks
        - left
        - right
        - inputEvents
        - outputEvents
        - variables
        - total
    FilterSchemasDTO:
      type: object
      properties:
        schemaId1:
          type: string
        schemaId2:
          type: string
        idLvl:
          type: number
      required:
        - schemaId1
        - schemaId2
        - idLvl
    CompareSchemasDTO:
      type: object
      properties:
        fields:
          type: object
        left:
          type: object
        right:
          type: object
        total:
          type: object
      required:
        - fields
        - left
        - right
        - total
    FilterDocumentsDTO:
      type: object
      properties:
        documentId1:
          type: string
        documentId2:
          type: string
        documentIds:
          type: string
      required:
        - documentId1
        - documentId2
        - documentIds
    CompareDocumentsDTO:
      type: object
      properties:
        documents:
          type: object
        left:
          type: object
        right:
          type: object
        total:
          type: object
      required:
        - documents
        - left
        - right
        - total
    FilterToolsDTO:
      type: object
      properties:
        toolId1:
          type: string
        toolId2:
          type: string
        toolIds:
          type: string
      required:
        - toolId1
        - toolId2
        - toolIds
    CompareToolsDTO:
      type: object
      properties:
        blocks:
          type: object
        left:
          type: object
        right:
          type: object
        inputEvents:
          type: object
        outputEvents:
          type: object
        variables:
          type: object
        total:
          type: object
      required:
        - blocks
        - left
        - right
        - inputEvents
        - outputEvents
        - variables
        - total
    ArtifactDTOItem:
      type: object
      properties:
        id:
          type: string
        name:
          type: string
        uuid:
          type: string
        extention:
          type: string
        type:
          type: string
      required:
        - id
        - name
        - uuid
        - extention
        - type
    ContractDTO:
      type: object
      properties:
        id:
          type: string
        contractId:
          type: string
        description:
          type: string
        owner:
          type: string
        permissions:
          type: number
        topicId:
          type: string
        type:
          type: string
          enum:
            - WIPE
            - RETIRE
        syncRequestsDate:
          format: date-time
          type: string
        syncPoolsDate:
          format: date-time
          type: string
        lastSyncEventTimeStamp:
          type: string
        wipeContractIds:
          type: array
          items:
            type: string
      required:
        - id
        - contractId
        - description
        - owner
        - permissions
        - topicId
        - type
        - syncRequestsDate
        - syncPoolsDate
        - lastSyncEventTimeStamp
        - wipeContractIds
    WiperRequestDTO:
      type: object
      properties:
        id:
          type: string
        contractId:
          type: string
        user:
          type: string
      required:
        - id
        - contractId
        - user
    RetireRequestDTO:
      type: object
      properties:
        id:
          type: string
        contractId:
          type: string
        tokens:
          type: object
          properties:
            token:
              type: string
            count:
              type: number
            serials:
              type: array
              items:
                type: number
            decimals:
              type: number
            type:
              enum:
                - non-fungible
                - fungible
            tokenSymbol:
              type: string
        tokenIds:
          type: array
          items:
            type: string
        user:
          type: string
      required:
        - id
        - contractId
        - tokens
        - tokenIds
        - user
    Date:
      type: object
      properties: {}
    RetirePoolDTO:
      type: object
      properties:
        id:
          type: string
        contractId:
          type: string
        tokens:
          type: object
          properties:
            token:
              type: string
            contract:
              type: string
            count:
              type: number
            decimals:
              type: number
            type:
              enum:
                - non-fungible
                - fungible
            tokenSymbol:
              type: string
        tokenIds:
          type: array
          items:
            type: string
        immediately:
          type: boolean
        enabled:
          type: boolean
      required:
        - id
        - contractId
        - tokens
        - tokenIds
        - immediately
        - enabled
    RetirePoolTokenDTO:
      type: object
      properties:
        token:
          type: string
        count:
          type: number
      required:
        - token
        - count
    RetireRequestTokenDTO:
      type: object
      properties:
        token:
          type: string
        count:
          type: number
        serials:
          type: array
          items:
            type: string
      required:
        - token
        - count
        - serials
    SchemaDTO:
      type: object
      properties:
        id:
          type: string
        name:
          type: string
        description:
          type: string
        entity:
          type: string
        document:
          type: string
        uuid:
          type: string
        iri:
          type: string
        hash:
          type: string
        status:
          type: string
        topicId:
          type: string
        version:
          type: string
        owner:
          type: string
        messageId:
          type: string
      required:
        - id
        - name
        - description
        - entity
        - document
        - uuid
        - iri
        - hash
        - status
        - topicId
        - version
        - owner
        - messageId
    TaskDTO:
      type: object
      properties:
        taskId:
          type: string
        expectation:
          type: number
      required:
        - taskId
        - expectation
    VersionSchemaDTO:
      type: object
      properties:
        version:
          type: string
      required:
        - version
    MessageSchemaDTO:
      type: object
      properties:
        messageId:
          type: string
      required:
        - messageId
    ExportSchemaDTO:
      type: object
      properties:
        id:
          type: string
        name:
          type: string
        description:
          type: string
        version:
          type: string
        owner:
          type: string
        messageId:
          type: string
      required:
        - id
        - name
        - description
        - version
        - owner
        - messageId
    SystemSchemaDTO:
      type: object
      properties:
        name:
          type: string
        entity:
          type: string
      required:
        - name
        - entity
    SettingsDTO:
      type: object
      properties:
        ipfsStorageApiKey:
          type: string
        operatorId:
          type: string
        operatorKey:
          type: string
      required:
        - ipfsStorageApiKey
        - operatorId
        - operatorKey
    SuggestionsInputDTO:
      type: object
      properties:
        blockType:
          type: string
        children:
          nullable: true
          type: array
          items:
            type: object
      required:
        - blockType
        - children
    SuggestionsOutputDTO:
      type: object
      properties:
        next:
          type: string
        nested:
          type: string
      required:
        - next
        - nested
    SuggestionsConfigItemDTO:
      type: object
      properties:
        id:
          type: string
        type:
          type: string
          enum:
            - Policy
            - Module
        index:
          type: number
      required:
        - id
        - type
        - index
    SuggestionsConfigDTO:
      type: object
      properties:
        items:
          $ref: '#/components/schemas/SuggestionsConfigItemDTO'
      required:
        - items
    NotificationDTO:
      type: object
      properties:
        title:
          type: string
        message:
          type: string
        type:
          type: string
          enum:
            - INFO
            - ERROR
            - WARN
            - SUCCESS
        action:
          type: string
          enum:
            - POLICY_CONFIGURATION
            - POLICY_VIEW
            - POLICIES_PAGE
            - SCHEMAS_PAGE
            - TOKENS_PAGE
            - PROFILE_PAGE
        result:
          type: object
        read:
          type: boolean
        old:
          type: boolean
      required:
        - title
        - message
        - type
        - action
        - result
        - read
        - old
    ProgressDTO:
      type: object
      properties:
        action:
          type: string
        message:
          type: string
        progress:
          type: number
        type:
          type: string
          enum:
            - INFO
            - ERROR
            - WARN
            - SUCCESS
        taskId:
          type: string
      required:
        - action
        - message
        - progress
        - type
        - taskId
    ToolDTO:
      type: object
      properties:
        id:
          type: string
        uuid:
          type: string
        name:
          type: string
        description:
          type: string
        config:
          type: object
        status:
          type: string
        creator:
          type: string
        owner:
          type: string
        topicId:
          type: string
        messageId:
          type: string
        codeVersion:
          type: string
        createDate:
          type: string
      required:
        - id
        - uuid
        - name
        - description
        - config
        - status
        - creator
        - owner
        - topicId
        - messageId
        - codeVersion
        - createDate
    RegisteredUsersDTO:
      type: object
      properties:
        username:
          type: string
        did:
          type: string
        parent:
          type: string
        role:
          type: string
        policyRoles:
          type: array
          items:
            type: string
      required:
        - username
        - did
        - parent
        - role
        - policyRoles
    Credentials:
      type: object
      required:
        - username
        - password
      properties:
        username:
          type: string
        password:
          type: string
    Account:
      type: object
      required:
        - username
        - role
      properties:
        username:
          type: string
        role:
          type: string
        did:
          type: string
    Session:
      type: object
      required:
        - username
        - role
        - accessToken
      properties:
        username:
          type: string
        role:
          type: string
        accessToken:
          type: string
    User:
      type: object
      required:
        - username
        - role
      properties:
        confirmed:
          type: string
        failed:
          type: string
        username:
          type: string
        role:
          type: string
        hederaAccountId:
          type: string
        hederaAccountKey:
          type: string
        did:
          type: string
        didDocument:
          type: object
        vcDocument:
          type: object
        parent:
          type: string
        topicId:
          type: string
    Schema:
      type: object
      required:
        - id
        - name
        - description
        - entity
        - document
      properties:
        id:
          type: string
        iri:
          type: string
        uuid:
          type: string
        name:
          type: string
        description:
          type: string
        entity:
          type: string
        hash:
          type: string
        status:
          type: string
        document:
          oneOf:
            - type: string
            - type: object
        topicId:
          type: string
        version:
          type: string
        owner:
          type: string
        messageId:
          type: string
    ImportSchema:
      type: object
      required:
        - schemes
      properties:
        schemes:
          type: array
          items:
            type: object
            required:
              - document
              - entity
              - name
              - uuid
            properties:
              document:
                type: string
              entity:
                type: string
              hash:
                type: string
              name:
                type: string
              uuid:
                type: string
    ExportSchema:
      type: object
      required:
        - ids
      properties:
        name:
          type: string
        version:
          type: string
        messageId:
          type: string
    Token:
      type: object
      required:
        - changeSupply
        - decimals
        - enableAdmin
        - enableKYC
        - enableFreeze
        - enableWipe
        - initialSupply
        - tokenName
        - tokenSymbol
        - tokenType
      properties:
        changeSupply:
          type: boolean
        decimals:
          type: string
        enableAdmin:
          type: boolean
        enableFreeze:
          type: boolean
        enableKYC:
          type: boolean
        enableWipe:
          type: boolean
        initialSupply:
          type: string
        tokenName:
          type: string
        tokenSymbol:
          type: string
        tokenType:
          type: string
    TokenInfo:
      type: object
      required:
        - id
        - tokenId
        - tokenName
        - tokenSymbol
        - tokenType
        - decimals
        - associated
        - balance
        - frozen
        - kyc
      properties:
        id:
          type: string
        tokenId:
          type: string
        tokenName:
          type: string
        tokenSymbol:
          type: string
        tokenType:
          type: string
        decimals:
          type: string
        associated:
          type: boolean
        balance:
          type: string
        frozen:
          type: boolean
        kyc:
          type: boolean
        enableAdmin:
          type: boolean
        enableKYC:
          type: boolean
        enableFreeze:
          type: boolean
        enableWipe:
          type: boolean
    PolicyConfig:
      type: object
      required:
        - name
        - version
        - description
        - topicDescription
        - config
        - topicId
        - policyTag
      properties:
        id:
          type: string
        uuid:
          type: string
        name:
          type: string
        version:
          type: string
        description:
          type: string
        topicDescription:
          type: string
        config:
          type: object
        status:
          type: string
        owner:
          type: string
        policyRoles:
          type: array
          items:
            type: string
        topicId:
          type: string
        policyTag:
          type: string
        policyTopics:
          type: array
          items:
            type: object
            properties:
              name:
                type: string
              description:
                type: string
              type:
                type: string
              static:
                type: boolean
    TrustChains:
      type: object
      required:
        - chain
        - userMap
      properties:
        chain:
          type: array
          items:
            type: object
            required:
              - id
              - type
              - tag
              - label
              - schema
              - owner
              - document
            properties:
              id:
                type: string
              type:
                type: string
              tag:
                type: string
              label:
                type: string
              schema:
                type: string
              owner:
                type: string
              document:
                type: object
        userMap:
          type: array
          items:
            type: object
            required:
              - did
              - username
            properties:
              did:
                type: string
              username:
                type: string
    VerifiablePresentation:
      type: object
      required:
        - hash
        - id
        - policyId
        - signature
        - status
        - tag
        - type
        - updateDate
        - createDate
        - owner
        - document
      properties:
        hash:
          type: string
        id:
          type: string
        policyId:
          type: string
        signature:
          type: string
        status:
          type: string
        tag:
          type: string
        type:
          type: string
        updateDate:
          type: string
        createDate:
          type: string
        owner:
          type: string
        document:
          type: object
    PublishPolicy:
      type: object
      required:
        - errors
        - isValid
        - policies
      properties:
        errors:
          type: array
          items:
            type: object
        isValid:
          type: boolean
        policies:
          type: array
          items:
            type: object
    ValidatePolicy:
      type: object
      required:
        - config
        - results
      properties:
        config:
          type: object
        results:
          type: object
    PolicyBlock:
      type: object
      required:
        - id
        - blockType
        - isActive
        - uiMetaData
      properties:
        id:
          type: string
        blockType:
          type: string
        isActive:
          type: boolean
        uiMetaData:
          type: object
        blocks:
          type: array
          items:
            type: object
    PolicyBlockData:
      type: object
      required:
        - id
        - isActive
        - uiMetaData
        - data
      properties:
        id:
          type: string
        blockType:
          type: string
        isActive:
          type: boolean
        uiMetaData:
          type: object
        data:
          type: object
        fields:
          type: array
          items:
            type: object
        index:
          type: number
        roles:
          type: array
          items:
            type: string
        blocks:
          type: array
          items:
            $ref: '#/components/schemas/PolicyBlock'
    ExportPolicy:
      type: object
      required:
        - name
        - version
        - messageId
      properties:
        name:
          type: string
        version:
          type: string
        tokens:
          type: string
    PreviewPolicy:
      type: object
      required:
        - policy
        - schemas
        - tokens
      properties:
        policy:
          type: object
        schemas:
          type: array
          items:
            type: object
        tokens:
          type: array
          items:
            type: object
    Error:
      type: object
      required:
        - code
        - message
      properties:
        code:
          type: number
        message:
          type: string
    ExternalData:
      type: object
      required:
        - owner
        - policyTag
        - document
      properties:
        owner:
          type: string
        policyTag:
          type: string
        document:
          type: object
    HederaAccount:
      type: object
      required:
        - id
        - key
      properties:
        id:
          type: string
        key:
          type: string
    CommonSettings:
      type: object
      properties:
        operatorId:
          type: string
        operatorKey:
          type: string
        nftApiKey:
          deprecated: true
          type: string
        ipfsStorageApiKey:
          type: string
    LogFilters:
      type: object
      properties:
        type:
          type: string
        startDate:
          type: string
        endDate:
          type: string
        attributes:
          type: array
          items:
            type: string
        message:
          type: string
        pageSize:
          type: number
        pageIndex:
          type: number
        sortDirection:
          type: string
          enum:
            - ASC
            - DESC
    Log:
      type: object
      properties:
        type:
          type: string
        datetime:
          type: string
        message:
          type: string
        attributes:
          type: array
          items:
            type: string
    Task:
      type: object
      properties:
        taskId:
          type: string
        expectation:
          type: number
    TaskStatus:
      type: object
      properties:
        date:
          type: string
        name:
          type: string
        statuses:
          type: array
          items:
            type: object
            properties:
              type:
                type: string
              message:
                type: string
        result:
          type: object
        error:
          type: object
    Artifact:
      type: object
      properties:
        id:
          type: string
        name:
          type: string
        uuid:
          type: string
        extention:
          type: string
        type:
          type: string
    MultiPolicyConfig:
      type: object
      properties:
        id:
          type: string
        uuid:
          type: string
        owner:
          type: string
        type:
          type: string
        instanceTopicId:
          type: string
        mainPolicyTopicId:
          type: string
        synchronizationTopicId:
          type: string
        policyOwner:
          type: string
        user:
          type: string
    Contract:
      type: object
      properties:
        id:
          type: string
        contractId:
          type: string
        description:
          type: string
        owner:
          type: string
        isOwnerCreator:
          type: string
        status:
          type: string
    RetireRequest:
      type: object
      properties:
        id:
          type: string
        contractId:
          type: string
        baseTokenId:
          type: string
        owner:
          type: string
        oppositeTokenId:
          type: string
        baseTokenCount:
          type: number
        oppositeTokenCount:
          type: number
    Module:
      type: object
      properties:
        id:
          type: string
        uuid:
          type: string
        name:
          type: string
        description:
          type: string
        config:
          type: object
        status:
          type: string
        creator:
          type: string
        owner:
          type: string
        topicId:
          type: string
        messageId:
          type: string
        codeVersion:
          type: string
        createDate:
          type: string
        type:
          type: string
    PreviewModule:
      type: object
      properties:
        module:
          $ref: '#/components/schemas/Module'
    ExportModule:
      type: object
      properties:
        uuid:
          type: string
        name:
          type: string
        description:
          type: string
        messageId:
          type: string
        owner:
          type: string
    PublishModule:
      type: object
      properties:
        errors:
          type: object
        isValid:
          type: boolean
        module:
          $ref: '#/components/schemas/Module'
    ValidateModule:
      type: object
      properties:
        module:
          $ref: '#/components/schemas/Module'
        results:
          type: object
    Tag:
      type: object
      required:
        - name
        - entity
        - localTarget
      properties:
        uuid:
          type: string
          example: 00000000-0000-0000-0000-000000000000
        name:
          type: string
          example: Tag label
        description:
          type: string
          example: Description
        owner:
          type: string
          example: did
        entity:
          type: string
          enum:
            - Schema
            - Policy
            - Token
            - Module
            - Contract
            - PolicyDocument
          example: PolicyDocument
        target:
          type: string
          example: '0000000000.000000000'
        localTarget:
          type: string
          example: db id
        status:
          type: string
          enum:
            - Draft
            - Published
            - History
          example: Published
        operation:
          type: string
          enum:
            - Create
            - Delete
          example: Create
        date:
          type: string
          example: '1900-01-01T00:00:00.000Z'
        topicId:
          type: string
          example: 0.0.0000000
        messageId:
          type: string
          example: '0000000000.000000000'
        policyId:
          type: string
          example: db id
        uri:
          type: string
          example: document uri
        document:
          type: object
    TagMap:
      type: object
      required:
        - entity
        - target
        - refreshDate
        - tags
      properties:
        entity:
          type: string
          enum:
            - Schema
            - Policy
            - Token
            - Module
            - Contract
            - PolicyDocument
          example: PolicyDocument
        target:
          type: string
          example: db id
        refreshDate:
          type: string
          example: '1900-01-01T00:00:00.000Z'
        tags:
          type: array
          items:
            $ref: '#/components/schemas/Tag'
    Theme:
      type: object
      required:
        - uuid
        - name
        - rules
      properties:
        id:
          type: string
          example: db id
        uuid:
          type: string
          example: 00000000-0000-0000-0000-000000000000
        name:
          type: string
          example: Theme name
        rules:
          type: array
          items:
            type: object
            required:
              - text
              - background
              - border
              - shape
              - borderWidth
              - filterType
              - filterValue
            properties:
              description:
                type: string
                example: description
              text:
                type: string
                pattern: (^#[0-9a-f]{3}$)|(^#[0-9a-f]{6}$)|(^#[0-9a-f]{8}$)
                example: '#000000'
              background:
                type: string
                pattern: (^#[0-9a-f]{3}$)|(^#[0-9a-f]{6}$)|(^#[0-9a-f]{8}$)
                example: '#000000'
              border:
                type: string
                pattern: (^#[0-9a-f]{3}$)|(^#[0-9a-f]{6}$)|(^#[0-9a-f]{8}$)
                example: '#000000'
              shape:
                type: string
                enum:
                  - '0'
                  - '1'
                  - '2'
                  - '3'
                  - '4'
                  - '5'
                example: '0'
              borderWidth:
                type: string
                enum:
                  - 0px
                  - 1px
                  - 2px
                  - 3px
                  - 4px
                  - 5px
                  - 6px
                  - 7px
                example: 2px
              filterType:
                type: string
                enum:
                  - type
                  - api
                  - role
                example: type
              filterValue:
                oneOf:
                  - type: string
                  - type: array
                    items:
                      type: string
                example:
                  - type
    WizardConfig:
      type: object
      required:
        - policy
        - roles
        - schemas
        - trustChain
      properties:
        roles:
          type: array
          items:
            type: string
        policy:
          type: object
          properties:
            name:
              type: string
            description:
              type: string
            topicDescription:
              type: string
            policyTag:
              type: string
        schemas:
          type: array
          items:
            type: object
            properties:
              name:
                type: string
              iri:
                type: string
              isApproveEnable:
                type: boolean
              isMintSchema:
                type: boolean
              mintOptions:
                type: object
                properties:
                  tokenId:
                    type: string
                  rule:
                    type: string
              dependencySchemaIri:
                type: string
              relationshipsSchemaIri:
                type: string
              initialRolesFor:
                type: array
                items:
                  type: string
              rolesConfig:
                type: array
                items:
                  type: object
                  properties:
                    role:
                      type: string
                    isApprover:
                      type: boolean
                    isCreator:
                      type: boolean
                    gridColumns:
                      type: array
                      items:
                        type: object
                        properties:
                          field:
                            type: string
                          title:
                            type: string
        trustChain:
          type: array
          items:
            type: object
            properties:
              role:
                type: string
              mintSchemaIri:
                type: string
              viewOnlyOwnDocuments:
                type: boolean<|MERGE_RESOLUTION|>--- conflicted
+++ resolved
@@ -8615,11 +8615,7 @@
     the heart of the Guardian solution is a sophisticated Policy Workflow Engine
     (PWE) that enables applications to offer a requirements-based tokenization
     implementation.
-<<<<<<< HEAD
-  version: 2.19.0
-=======
   version: 2.19.1
->>>>>>> c8023f30
   contact:
     name: API developer
     url: https://envisionblockchain.com
