import { Web3Storage } from 'web3.storage';
import Blob from 'cross-blob';
import axios from 'axios';

/**
 * IPFS Client helper
 */
export class IpfsClient {
    /**
<<<<<<< HEAD
     * Public gateway
     */
    private readonly IPFS_PUBLIC_GATEWAY = process.env.IPFS_PUBLIC_GATEWAY || 'https://ipfs.io/ipfs';

    /**
=======
>>>>>>> b465e9f7
     * Web3storage instance
     * @private
     */
    private readonly client: Web3Storage;

    constructor(token: string) {
        this.client = new Web3Storage({ token } as any)
    }

    /**
     * Add file
     * @param file
     * @param beforeCallback
     */
    public async addFile(file: Blob): Promise<string> {
        const cid = await this.client.put([file] as any, { wrapWithDirectory: false });
        return cid;
    }

    /**
     * Get file
     * @param cid
     */
    public async getFile(cid: string): Promise<any> {
        const fileRes = await axios.get(
            process.env.IPFS_PUBLIC_GATEWAY?.replace('${cid}', cid),
            {
                responseType: 'arraybuffer',
                timeout:
                    parseInt(process.env.IPFS_TIMEOUT, 10) * 1000 || 120000,
            }
        );
        return fileRes.data;
    }
}<|MERGE_RESOLUTION|>--- conflicted
+++ resolved
@@ -7,14 +7,6 @@
  */
 export class IpfsClient {
     /**
-<<<<<<< HEAD
-     * Public gateway
-     */
-    private readonly IPFS_PUBLIC_GATEWAY = process.env.IPFS_PUBLIC_GATEWAY || 'https://ipfs.io/ipfs';
-
-    /**
-=======
->>>>>>> b465e9f7
      * Web3storage instance
      * @private
      */
