.content {
    position: relative;
    display: block;
    background: #fff;
    width: 100%;
}

.loading {
    background: #fff;
    position: fixed;
    z-index: 99;
    top: var(--header-height-policy);
    left: 0;
    bottom: 0;
    right: 0;
    display: flex;
    align-items: center;
    justify-items: center;
    justify-content: center;
    align-content: center;
}

.table {
    width: 100%;
}

.viewer {
    color: #0000ee;
    cursor: pointer;
}

.viewer:hover {
    text-decoration: underline;
}

.btn-approve {
    background: #4caf50;
    border-radius: 6px;
    color: #fff;
    display: inline-block;
    padding: 2px 8px;
    margin: 0px 5px;
    cursor: pointer;
    font-weight: 500;
}

.btn-reject {
    background: #f44336;
    border-radius: 6px;
    color: #fff;
    display: inline-block;
    padding: 2px 8px;
    margin: 0px 5px;
    cursor: pointer;
    font-weight: 500;
}

.status-NEW {
    color: #0000ee;
}
.status-APPROVED {
    color: #4caf50;
}
.status-REJECTED {
    color: #f44336;
}

.btn-field {
    height: 20px;
    width: 250px;
    overflow: hidden;
    cursor: pointer;
    font-size: 12px;
    color: #6166ff;
    position: relative;
    font-weight: 500;
}
.btn-field span {
    pointer-events: none;
}

.btn-field:hover {
    text-decoration: underline;
}

<<<<<<< HEAD
.grid-filter {
    box-shadow: 0px 3px 6px #00000020;
    border-radius: 24px;
    background: #e5e5e5;
    display: inline-block;
    margin: 7px;
    padding: 0px 10px;
    height: 30px;
}

.filter-name {
    display: table-cell;
    height: 30px;
    padding: 7px 5px;
    box-sizing: border-box;
}

.filter-value {
    display: table-cell;
    height: 30px;
    padding: 5px 5px;
    box-sizing: border-box;
}

.filter-delete {
    display: table-cell;
    height: 30px;
    padding: 5px;
    box-sizing: border-box;
    width: 30px;
    position: relative;
}

.filter-delete mat-icon {
    position: absolute;
    cursor: pointer;
    color: #f90000;
=======
.table tr.mat-row td {
    max-width: 50vw;
    overflow: hidden;
    text-overflow: ellipsis;
}

.col-btn {
    white-space: nowrap;
>>>>>>> 72b3c3c9
}<|MERGE_RESOLUTION|>--- conflicted
+++ resolved
@@ -83,7 +83,16 @@
     text-decoration: underline;
 }
 
-<<<<<<< HEAD
+.table tr.mat-row td {
+    max-width: 50vw;
+    overflow: hidden;
+    text-overflow: ellipsis;
+}
+
+.col-btn {
+    white-space: nowrap;
+}
+
 .grid-filter {
     box-shadow: 0px 3px 6px #00000020;
     border-radius: 24px;
@@ -121,14 +130,4 @@
     position: absolute;
     cursor: pointer;
     color: #f90000;
-=======
-.table tr.mat-row td {
-    max-width: 50vw;
-    overflow: hidden;
-    text-overflow: ellipsis;
-}
-
-.col-btn {
-    white-space: nowrap;
->>>>>>> 72b3c3c9
 }