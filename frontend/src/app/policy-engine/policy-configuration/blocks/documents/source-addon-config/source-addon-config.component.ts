import { Component, EventEmitter, Input, OnInit, Output, SimpleChanges } from '@angular/core';
<<<<<<< HEAD
import { Schema, Token } from 'interfaces';
import { PolicyBlockModel, PolicyModel } from 'src/app/policy-engine/policy-model';
=======
import { Schema, Token } from '@guardian/interfaces';
>>>>>>> dde4ce12
import { BlockNode } from '../../../../helpers/tree-data-source/tree-data-source';

/**
 * Settings for block of 'sendToGuardian' type.
 */
@Component({
    selector: 'source-addon-config',
    templateUrl: './source-addon-config.component.html',
    styleUrls: [
        './../../../common-properties/common-properties.component.css',
        './source-addon-config.component.css'
    ]
})
export class SourceAddonConfigComponent implements OnInit {
    @Input('policy') policy!: PolicyModel;
    @Input('block') currentBlock!: PolicyBlockModel;
    @Input('schemes') schemes!: Schema[];
    @Input('tokens') tokens!: Token[];
    @Input('readonly') readonly!: boolean;
    @Output() onInit = new EventEmitter();

    propHidden: any = {
        main: false,
        filtersGroup: false,
        filters: {},
    };

    block!: any;

    constructor() {
    }

    ngOnInit(): void {
        this.onInit.emit(this);
        this.load(this.currentBlock);
    }

    ngOnChanges(changes: SimpleChanges) {
        this.load(this.currentBlock);
    }

    load(block: PolicyBlockModel) {
        this.block = block.properties;
        this.block.filters = this.block.filters || [];
    }

    onHide(item: any, prop: any) {
        item[prop] = !item[prop];
    }

    addField() {
        this.block.filters.push({
            value: '',
            field: '',
            type: 'equal',
        })
    }
}<|MERGE_RESOLUTION|>--- conflicted
+++ resolved
@@ -1,10 +1,6 @@
 import { Component, EventEmitter, Input, OnInit, Output, SimpleChanges } from '@angular/core';
-<<<<<<< HEAD
-import { Schema, Token } from 'interfaces';
+import { Schema, Token } from '@guardian/interfaces';
 import { PolicyBlockModel, PolicyModel } from 'src/app/policy-engine/policy-model';
-=======
-import { Schema, Token } from '@guardian/interfaces';
->>>>>>> dde4ce12
 import { BlockNode } from '../../../../helpers/tree-data-source/tree-data-source';
 
 /**
