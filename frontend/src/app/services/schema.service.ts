import { HttpClient } from '@angular/common/http';
import { Injectable } from '@angular/core';
import { ISchema, Schema, SchemaEntity } from 'interfaces';
import { Observable } from 'rxjs';

/**
 * Services for working from Schemes.
 */
@Injectable()
export class SchemaService {
  constructor(
    private http: HttpClient
  ) {
  }

  public createSchema(schema: Schema): Observable<ISchema[]> {
<<<<<<< HEAD
    return this.http.post<any[]>('/api/schema/create', schema);
  }

  public updateSchema(schema: Schema, id?: string): Observable<ISchema[]> {
    const data = Object.assign({}, schema, { id: id || schema.id });
=======
    const data = {
      uuid: schema.uuid,
      hash: schema.hash,
      name: schema.name,
      entity: schema.entity,
      document: schema.document
    }
    return this.http.post<any[]>('/api/schema/create', data);
  }

  public updateSchema(schema: Schema, id?: string): Observable<ISchema[]> {
    const data = {
      id: id || schema.id,
      uuid: schema.uuid,
      hash: schema.hash,
      name: schema.name,
      entity: schema.entity,
      document: schema.document
    }
>>>>>>> d637c013
    return this.http.post<any[]>('/api/schema/update', data);
  }

  public getSchemes(): Observable<ISchema[]> {
    return this.http.get<any[]>('/api/schema');
  }

  public importSchemes(schemes: any[]): Observable<ISchema[]> {
    return this.http.post<any[]>(`/api/schema/import`, { schemes });
  }

  public exportSchemes(ids: string[]): Observable<any> {
    return this.http.post<any[]>(`/api/schema/export`, { ids });
  }

  public publishSchema(id: string): Observable<ISchema[]> {
    return this.http.post<any[]>('/api/schema/publish', { id });
  }

  public unpublishedSchema(id: string): Observable<ISchema[]> {
    return this.http.post<any[]>('/api/schema/unpublished', { id });
  }

  public deleteSchema(id: string): Observable<ISchema[]> {
    return this.http.post<any[]>('/api/schema/delete', { id });
  }
}<|MERGE_RESOLUTION|>--- conflicted
+++ resolved
@@ -14,13 +14,6 @@
   }
 
   public createSchema(schema: Schema): Observable<ISchema[]> {
-<<<<<<< HEAD
-    return this.http.post<any[]>('/api/schema/create', schema);
-  }
-
-  public updateSchema(schema: Schema, id?: string): Observable<ISchema[]> {
-    const data = Object.assign({}, schema, { id: id || schema.id });
-=======
     const data = {
       uuid: schema.uuid,
       hash: schema.hash,
@@ -40,7 +33,6 @@
       entity: schema.entity,
       document: schema.document
     }
->>>>>>> d637c013
     return this.http.post<any[]>('/api/schema/update', data);
   }
 
