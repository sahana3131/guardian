--- conflicted
+++ resolved
@@ -47,17 +47,16 @@
         return this.http.put<any>(`${this.url}/${policyId}/publish`, { policyVersion });
     }
 
-<<<<<<< HEAD
     public dryRun(policyId: string): Observable<any> {
         return this.http.put<any>(`${this.url}/${policyId}/dry-run`, null);
     }
 
     public draft(policyId: string): Observable<any> {
         return this.http.put<any>(`${this.url}/${policyId}/draft`, null);
-=======
+    }
+    
     public pushPublish(policyId: string, policyVersion: string): Observable<{ taskId: string, expectation: number }> {
         return this.http.put<{ taskId: string, expectation: number }>(`${this.url}/push/${policyId}/publish`, { policyVersion });
->>>>>>> bfe00618
     }
 
     public validate(policy: any): Observable<any> {
