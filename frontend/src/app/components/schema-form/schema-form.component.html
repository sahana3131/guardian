--- conflicted
+++ resolved
@@ -4,46 +4,6 @@
         <div *ngIf="!item.hide" class="form-field-container">
 
             <div *ngIf="!item.isArray && !item.isRef" class="form-field">
-<<<<<<< HEAD
-                <div *ngIf="item.required" class="required-field">* Required</div>
-                <div class="label-field">{{item.description}}</div>
-                <mat-form-field class="example-full-width required-form-field" appearance="outline">
-                    <input matInput [formControlName]="item.name">
-                </mat-form-field>
-            </div>
-            
-
-            <div *ngIf="!item.isArray && item.isRef" class="form-field-group">
-                <div *ngIf="item.required" class="required-field">* Required</div>
-                <div class="label-field">{{item.description}}</div>
-                <div *ngIf="item.control" class="form-field-array-item" >
-                    <div class="form-field-group">
-                        <app-schema-form    
-                            [formGroup]="item.control" 
-                            [fields]="item.fields" 
-                            [context]="item.context"
-                            [private-fields]="hide"
-                            [delimiter-hide]="true">
-                        </app-schema-form>
-                    </div>
-                </div>
-                <div *ngIf="!item.control" class="add-btn" (click)="addGroup(item)">
-                    <span>
-                        <mat-icon>add</mat-icon> Add Entity
-                    </span>
-                </div>
-                <div *ngIf="item.control && !item.required" class="remove-btn" (click)="removeGroup(item)">
-                    <span>
-                        <mat-icon>remove</mat-icon> Remove Entity
-                    </span>
-                </div>
-            </div>
-
-
-            <div *ngIf="item.isArray && !item.isRef" class="form-field-array">
-                <div *ngIf="item.required" class="required-field">* Required</div>
-                <div class="label-field">{{item.description}}</div>
-=======
                 <mat-form-field class="example-full-width" appearance="outline">
                     <mat-label>
                         <span *ngIf="item.required" class="required-field">*</span>
@@ -74,18 +34,13 @@
                     <span *ngIf="item.required" class="required-field">*</span>
                     {{item.description}}:
                 </mat-label>
->>>>>>> d637c013
                 <div *ngFor="let listItem of item.list" class="form-field-array-item" 
                     [attr.index]="listItem.index"
                     [attr.required]="item.required"  
                     [formGroup]="item.control">
                     <div class="form-field">
-<<<<<<< HEAD
-                        <mat-form-field class="example-full-width required-from-field" appearance="outline">
-=======
                         <mat-form-field class="example-full-width" appearance="outline">
                             <mat-label>{{listItem.description}} ({{listItem.index}}):</mat-label>
->>>>>>> d637c013
                             <input matInput [formControl]="listItem.control">
                         </mat-form-field>
                     </div>
@@ -93,13 +48,6 @@
                         <mat-icon>delete</mat-icon>
                     </div>
                 </div>
-<<<<<<< HEAD
-                <div class="add-btn" (click)="addItem(item)">
-                    <span>
-                        <mat-icon>add</mat-icon> Add Field
-                    </span>
-                </div>
-=======
                 <div class="add-link" (click)="addItem(item)">+ Add</div>
             </div>
 
@@ -125,47 +73,8 @@
                     </div>
                 </div>
                 <div class="add-link" (click)="addItem(item)">+ Add</div>
->>>>>>> d637c013
             </div>
-
-
-            <div *ngIf="item.isArray && item.isRef" class="form-field-group">
-                <div *ngIf="item.required" class="required-field">* Required</div>
-                <div class="label-field">{{item.description}}</div>
-                <div *ngFor="let listItem of item.list" class="form-field-array-item" 
-                    [attr.index]="listItem.index"
-                    [attr.required]="item.required">
-                    <div class="form-field-group">
-                        <app-schema-form 
-                            [formGroup]="listItem.control" 
-                            [fields]="item.fields" 
-                            [context]="item.context" 
-                            [private-fields]="hide"
-                            [delimiter-hide]="true">
-                        </app-schema-form>
-                        <div class="remove-btn" (click)="onRemove(item, listItem)">
-                            <span>
-                                <mat-icon>remove</mat-icon> Remove Entity
-                            </span>
-                        </div>
-                    </div>
-                    <div class="short-delimiter-container">
-                        <div class="delimiter"></div>
-                    </div>
-                </div>
-                <div class="add-btn" (click)="addItem(item)">
-                    <span>
-                        <mat-icon>add</mat-icon> Add Entity
-                    </span>
-                </div>
-            </div>
-
         </div>
 
-<<<<<<< HEAD
-        <div *ngIf="!delimiterHide" class="delimiter"></div>
-
-=======
->>>>>>> d637c013
     </ng-container>
 </form>