--- conflicted
+++ resolved
@@ -1,10 +1,5 @@
-<<<<<<< HEAD
-import { ChangeDetectorRef, Component, OnInit } from '@angular/core';
-import { MatDialog } from '@angular/material/dialog';
-=======
-import { Component, Inject, OnInit } from '@angular/core';
+import { ChangeDetectorRef, Component, OnInit, Inject } from '@angular/core';
 import { MatDialog, MatDialogConfig } from '@angular/material/dialog';
->>>>>>> 126f9494
 import { Router } from '@angular/router';
 import { IUser, Schema, SchemaHelper, TagType, Token, UserRole } from '@guardian/interfaces';
 import { PolicyEngineService } from 'src/app/services/policy-engine.service';
@@ -26,14 +21,11 @@
 import { AnalyticsService } from 'src/app/services/analytics.service';
 import { SearchPolicyDialog } from '../../analytics/search-policy-dialog/search-policy-dialog.component';
 import { mobileDialog } from 'src/app/utils/mobile-utils';
-<<<<<<< HEAD
 import { DialogService } from 'primeng/dynamicdialog';
 import { SuggestionsConfigurationComponent } from '../../../views/suggestions-configuration/suggestions-configuration.component';
 import { DeletePolicyDialogComponent } from '../helpers/delete-policy-dialog/delete-policy-dialog.component';
 import { SetVersionDialog } from '../../schema-engine/set-version-dialog/set-version-dialog.component';
-=======
 import { CONFIGURATION_ERRORS } from '../injectors/configuration.errors.injector';
->>>>>>> 126f9494
 
 /**
  * Component for choosing a policy and
@@ -145,12 +137,9 @@
         private wizardService: WizardService,
         private tokenService: TokenService,
         private analyticsService: AnalyticsService,
-<<<<<<< HEAD
         private changeDetector: ChangeDetectorRef
-=======
         @Inject(CONFIGURATION_ERRORS)
         private _configurationErrors: Map<string, any>
->>>>>>> 126f9494
     ) {
         this.policies = null;
         this.pageIndex = 0;
@@ -308,22 +297,18 @@
                         text.join(''),
                         'The policy is invalid'
                     );
+                    this._configurationErrors.set(element.id, errors);
+                    this.router.navigate(['policy-configuration'], {
+                        queryParams: {
+                            policyId: element.id,
+                        },
+                        replaceUrl: true,
+                    });
                 }
-<<<<<<< HEAD
                 this.loadAllPolicy();
             },
             (e) => {
                 this.loading = false;
-=======
-                this.informService.errorMessage(text.join(''), 'The policy is invalid');
-                this._configurationErrors.set(element.id, errors);
-                this.router.navigate(['policy-configuration'], {
-                    queryParams: {
-                        policyId: element.id,
-                    },
-                    replaceUrl: true,
-                });
->>>>>>> 126f9494
             }
         );
     }
