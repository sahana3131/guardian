<div class="content" [attr.role]="role">
    <div class="page-title">
        {{ role === "USER" ? "List of Policies" : "Manage Policies" }}
    </div>

    <ng-container *ngIf="!isConfirmed">
        <div class="not-exist">
            Before starting work you need to get DID
            <a [routerLink]="['/profile']">here</a>
        </div>
    </ng-container>

    <ng-container *ngIf="isConfirmed && policies">
        <div class="actions-container" [attr.role]="role">
            <form *ngIf="hasPolicies" [formGroup]="filtersForm" class="policy-filters">
                <span class="p-input-icon-right">
                    <input
                        class="search-policy-input"
                        formControlName="policyName"
                        pInputText
                        placeholder="Search by Policy name"
                        type="text" />
                    <i class="pi pi-search search-icon"></i>
                </span>
                <p-dropdown
                    [options]="tagOptions"
                    appendTo="body"
                    class="tags-dropdown"
                    formControlName="tag"
                    placeholder="Tags"></p-dropdown>
<<<<<<< HEAD
                <button (click)="applyFilters()" 
                        [disabled]="filtersForm.invalid" 
                        class="button ml-8"
                        label="Apply Filters" 
                        pButton></button>
                <button (click)="clearFilters()"
                        [disabled]="!filtersForm.dirty"
                        class="button secondary ml-8"
                        label="Clear filters"
                        pButton></button>
=======
                <button (click)="applyFilters()" class="button ml-8" label="Apply Filters" pButton></button>
                <button (click)="clearFilters()"
                    [disabled]="!filtersForm.dirty"
                    class="button secondary ml-8"
                    label="Clear filters"
                    pButton></button>
>>>>>>> c701d437
            </form>

            <div style="margin-left: auto;">
                <p-button
                    (click)="openPolicyWizardDialog()"
                    class="toolbar-btn-primary"
                    [pTooltip]="'Policy Wizard'"
                    tooltipPosition="bottom">
                    <svg-icon src="/assets/images/icons/wizard.svg" svgClass="color-white"></svg-icon>
                </p-button>
                <p-button
                    (click)="createNewPolicy()"
                    class="toolbar-btn-primary"
                    [pTooltip]="'Create a Policy'"
                    tooltipPosition="bottom">
                    <svg-icon src="/assets/images/icons/add.svg" svgClass="color-white"></svg-icon>
                </p-button>
                <p-button
                    (click)="importPolicy()"
                    class="toolbar-btn-primary"
                    [pTooltip]="'Import'"
                    tooltipPosition="bottom">
                    <svg-icon src="/assets/images/icons/import.svg" svgClass="color-white"></svg-icon>
                </p-button>
                <p-button
                    (click)="comparePolicy()"
                    [pTooltip]="'Compare'"
                    class="toolbar-btn-secondary"
                    styleClass="p-button-outlined"
                    tooltipPosition="bottom">
                    <svg-icon src="/assets/images/icons/compare.svg" svgClass="primary-color"></svg-icon>
                </p-button>
                <p-button
<<<<<<< HEAD
=======
                    (click)="migrateData()"
                    [pTooltip]="'Migrate data'"
                    class="toolbar-btn-secondary"
                    styleClass="p-button-outlined"
                    tooltipPosition="bottom">
                    <svg-icon src="/assets/images/icons/move-down.svg" svgClass="primary-color"></svg-icon>
                </p-button>
                <p-button
>>>>>>> c701d437
                    (click)="openSuggestionsDialog()"
                    [pTooltip]="'Suggestions'"
                    class="toolbar-btn-secondary"
                    styleClass="p-button-text"
                    tooltipPosition="bottom">
                    <svg-icon src="/assets/images/icons/number-list.svg" svgClass="primary-color"></svg-icon>
                </p-button>
            </div>
        </div>

        <p *ngIf="noFilterResults" class="no-results-found">
            No results found.
        </p>

        <div [hidden]="noFilterResults">
            <ng-container *ngIf="policiesList && policiesList.length > 0; else noData">
                <div class="table-container">
                    <p-table [value]="policiesList">
                        <ng-template pTemplate="header">
                            <tr>
                                <th *ngIf="canDisplayColumn('name')" class="header-cell-text" pFrozenColumn
                                    style="min-width: 140px; max-width: 150px;">
                                    Name
                                </th>
                                <th *ngIf="canDisplayColumn('description')" class="header-cell-text"
                                    style="min-width: 140px; max-width: 150px;">
                                    Description
                                </th>
                                <th *ngIf="canDisplayColumn('roles')" class="header-cell-text"
                                    style="min-width: 130px;">
                                    Roles
                                </th>
                                <th *ngIf="canDisplayColumn('topic')" class="header-cell-text"
                                    style="min-width: 120px;">
                                    Topic
                                </th>
                                <th *ngIf="canDisplayColumn('version')" class="header-cell-text"
                                    style="min-width: 110px;">
                                    Version
                                </th>
                                <th *ngIf="canDisplayColumn('tags')" class="header-cell-text" style="min-width: 185px;">
                                    Tags
                                </th>
                                <th *ngIf="canDisplayColumn('tokens')" class="header-cell-text"
                                    style="min-width: 140px;">
                                    Tokens
                                </th>
                                <th *ngIf="canDisplayColumn('schemas')" class="header-cell-text"
                                    style="min-width: 140px;">
                                    Schemas
                                </th>
                                <th *ngIf="canDisplayColumn('status')" class="header-cell-text"
                                    style="min-width: 140px;">
                                    Status
                                </th>
                                <th *ngIf="canDisplayColumn('instance')" class="header-cell-text"
                                    style="min-width: 140px;">
                                    Instance
                                </th>
                                <th *ngIf="canDisplayColumn('operations')" class="header-cell-text"
                                    style="min-width: 130px; width: 130px; max-width: 130px;">
                                    Operations
                                </th>
                            </tr>
                        </ng-template>
                        <ng-template let-policy pTemplate="body">
                            <tr class="policy-grid-row">
                                <td *ngIf="canDisplayColumn('name')"
                                    class="first-policy-grid-cell text-truncate"
                                    pFrozenColumn
                                    pTooltip="{{ policy.name }}"
                                    tooltipPosition="top"
                                    style="min-width: 140px; max-width: 150px;"
                                >
                                    {{ policy.name }}
                                </td>
                                <td *ngIf="canDisplayColumn('description')"
                                    class="text-truncate"
                                    pTooltip="{{ policy.description }}"
                                    tooltipPosition="top"
                                    style="min-width: 140px; max-width: 150px;"
                                >
                                    {{ policy.description }}
                                </td>
                                <td *ngIf="canDisplayColumn('roles')" style="min-width: 130px;">
                                    {{ policy.userRoles?.join(", ") }}
                                </td>
                                <td *ngIf="canDisplayColumn('topic')" style="min-width: 120px;">
                                    <hedera-explorer [params]="policy.topicId" type="topics">
                                        {{ policy.topicId }}
                                    </hedera-explorer>
                                </td>
                                <td *ngIf="canDisplayColumn('version')" style="min-width: 110px;">
                                    {{ policy.version }}
                                </td>
                                <td *ngIf="canDisplayColumn('tags')" style="min-width: 185px;">
                                    <tags-explorer
                                        [data]="policy._tags"
                                        [entity]="tagEntity"
                                        [owner]="owner"
                                        [schemas]="tagSchemas"
                                        [service]="tagsService"
                                        [target]="policy.id"></tags-explorer>
                                </td>
                                <td *ngIf="canDisplayColumn('tokens')" style="min-width: 140px;">
                                    <a class="grid-link-block"
                                        [queryParams]="{ policy: policy.id }"
                                        [routerLink]="['/tokens']">
                                        <button class="button secondary" label="Open Tokens" pButton></button>
                                    </a>
                                </td>
                                <td *ngIf="canDisplayColumn('schemas')" style="min-width: 140px;">
                                    <a [queryParams]="{
                                	        type: 'policy',
                                            topic: policy.topicId
                                        }"
                                        [routerLink]="['/schemas']"
                                        class="grid-link-block">
                                        <button class="button secondary" label="Open Schemas" pButton></button>
                                    </a>
                                </td>
                                <td *ngIf="canDisplayColumn('status')" style="min-width: 140px;">
                                    <div *ngIf="role === 'USER'"
                                        [pTooltip]="getDiscontinuedTooltip(policy.discontinuedDate)" tooltipPosition="bottom"
                                        [tooltipDisabled]="!policy.discontinuedDate"
                                        class="chip chip-color-{{getColor(policy.status, !!policy.discontinuedDate)}}">
                                        {{ getLabelStatus(policy.status, !!policy.discontinuedDate) }}
                                    </div>
                                    <div *ngIf="role === 'STANDARD_REGISTRY'">
                                        <p-dropdown
                                            (onChange)="onChangeStatus($event, policy)"
                                            *ngIf="
                                                policy.status == 'DRAFT' ||
                                                policy.status == 'DRY-RUN' ||
                                                policy.status == 'PUBLISH_ERROR' ||
                                                policy.status == 'PUBLISH'
                                            "
                                            [(ngModel)]="publishMenuSelector"
                                            [options]="getStatusOptions(policy)"
                                            [placeholder]="getStatusName(policy)"
                                            appendTo="body"
                                            class="status-actions-dropdown"
                                            [attr.published]="policy.status == 'PUBLISH'"
                                            [attr.expired]="!!policy.discontinuedDate"
                                            [pTooltip]="getDiscontinuedTooltip(policy.discontinuedDate)" tooltipPosition="bottom"
                                            [tooltipDisabled]="!policy.discontinuedDate"
                                        >

                                            <ng-template pTemplate="selectedItem">
                                                {{getStatusName(policy)}}
                                            </ng-template>
                                            <ng-template let-option pTemplate="item">
                                                <div>
                                                    <div class="dropdown-item-title" [ngStyle]="{ color: option.color }">
                                                        {{ option.title }}
                                                    </div>
                                                    <span class="dropdown-item-description">
                                                        {{option.description}}
                                                    </span>
                                                </div>
                                            </ng-template>
                                        </p-dropdown>
                                        <div *ngIf="policy.status == 'DISCONTINUED'"
                                            class="discontinued-status"
                                            [pTooltip]="getDiscontinuedTooltip(policy.discontinuedDate)"
                                            tooltipPosition="bottom">
                                            Discontinued
                                        </div>
                                    </div>
                                </td>
                                <td *ngIf="canDisplayColumn('instance')" style="min-width: 140px;">
                                    <div *ngIf="policy.status != 'DRAFT'" class="commands-line">
                                        <div *ngIf="role === 'USER'" style="width: 85px;">
                                            <!-- todo condition -->
                                            <button
<<<<<<< HEAD
                                                [label]="policy.status == 'PUBLISH' ? 'Open' : 'Dry run'"
=======
                                                [label]="['PUBLISH', 'DISCONTINUED'].includes(policy.status)  ? 'Open' : 'Dry run'"
>>>>>>> c701d437
                                                [routerLink]="['/policy-viewer', policy.id]"
                                                class="p-button btn-go-policy"
                                                pButton
                                                type="button"></button>
                                        </div>
                                        <div *ngIf="role === 'STANDARD_REGISTRY'">
                                            <a [routerLink]="['/policy-viewer', policy.id]" class="grid-link-block">
                                                <button
                                                    class="button secondary"
                                                    icon="pi pi-chevron-right"
                                                    iconPos="right"
                                                    label="Register"
                                                    pButton></button>
                                            </a>
                                        </div>
                                        <div *ngIf="role === 'USER'">
                                            <button
                                                (click)="createMultiPolicy(policy)"
                                                [label]=" policy.multiPolicyStatus ? 'Show Multi Policy' : 'Create Multi Policy'"
                                                class="p-button-outlined btn-create-multipolicy"
                                                pButton
                                                type="button"></button>
                                            <div *ngIf="policy.status == 'DRY-RUN'" class="btn-icon-delete-des">
                                                <mat-icon>share</mat-icon>
                                            </div>
                                        </div>
                                    </div>
                                </td>

                                <td *ngIf="canDisplayColumn('operations')" class="last-policy-grid-cell"
                                    style="min-width: 130px; width: 130px; max-width: 130px;">
                                    <div class="commands-line">
                                        <div
                                            [queryParams]="{ policyId: policy.id }"
                                            [routerLink]="['/policy-configuration']"
                                            class="btn-icon-edit"
                                            matTooltip="Policy configuration"
                                            matTooltipClass="guardian-tooltip"
                                            matTooltipHideDelay="100"
                                            matTooltipPosition="above"
                                            matTooltipShowDelay="500"
                                        >
                                            <svg-icon src="/assets/images/icons/edit.svg" svgClass="primary-color"></svg-icon>
                                        </div>
                                        <div
                                            class="operations-icon-container"
                                            matTooltip="Menu"
                                            matTooltipClass="guardian-tooltip"
                                            matTooltipHideDelay="100"
                                            matTooltipPosition="above"
                                            matTooltipShowDelay="500"
                                            [matMenuTriggerFor]="policyMenu"
                                            [matMenuTriggerData]="policy"
                                        >
                                            <svg-icon src="/assets/images/icons/menu.svg" svgClass="primary-color"></svg-icon>
                                        </div>
                                    </div>
                                </td>
                            </tr>
                        </ng-template>
                    </p-table>
                </div>

                <app-paginator
                    [pageIndex]="pageIndex"
                    [pageSize]="pageSize"
                    [length]="policiesCount"
                    (page)="onPage($event)"
                ></app-paginator>

            </ng-container>
        </div>
    </ng-container>
</div>

<mat-menu #policyMenu="matMenu">
    <ng-template let-id="id" let-status="status" let-version="previousVersion" matMenuContent>
        <p-button
            (click)="exportPolicy(id)"
            label="Export policy"
            class="policy-menu-btn"
            styleClass="p-button-outlined"
            [pTooltip]="'Export policy'"
            tooltipPosition="bottom">
            <svg-icon src="/assets/images/icons/export.svg" svgClass="primary-color"></svg-icon>
        </p-button>

        <p-button
            (click)="exportToExcel(id)"
            label="Export to Excel"
            class="policy-menu-btn"
            styleClass="p-button-outlined"
            [pTooltip]="'Export to Excel'"
            tooltipPosition="bottom">
            <svg-icon src="/assets/images/icons/export.svg" svgClass="primary-color"></svg-icon>
        </p-button>

        <p-button
            (click)="importFromExcel(id)"
            label="Import from Excel"
            class="policy-menu-btn"
            styleClass="p-button-outlined"
            [pTooltip]="'Import from excel'"
            tooltipPosition="bottom">
            <svg-icon src="/assets/images/icons/import.svg" svgClass="primary-color"></svg-icon>
        </p-button>

        
        <div class="policy-menu-delimiter"></div>

        <p-button
            (click)="searchPolicy(id)"
            label="Search policies"
            class="policy-menu-btn"
            styleClass="p-button-outlined"
            [pTooltip]="'Search policies'"
            tooltipPosition="bottom">
            <svg-icon src="/assets/images/icons/search.svg" svgClass="primary-color"></svg-icon>
        </p-button>

        <p-button
            [disabled]="true"
            label="Search policies"
            class="policy-menu-btn"
            styleClass="p-button-outlined">
            <svg-icon src="/assets/images/icons/cloud.svg" svgClass="disabled-color"></svg-icon>
        </p-button>

        <p-button
            (click)="comparePolicy(id)"
            label="Compare policies"
            class="policy-menu-btn"
            styleClass="p-button-outlined"
            [pTooltip]="'Compare policies'"
            tooltipPosition="bottom">
            <svg-icon src="/assets/images/icons/compare.svg" svgClass="primary-color"></svg-icon>
        </p-button>

        <p-button
            (click)="migrateData(id)"
            label="Migrate data"
            class="policy-menu-btn"
            styleClass="p-button-outlined"
            [pTooltip]="'Migrate policy data'"
            tooltipPosition="bottom">
            <svg-icon src="/assets/images/icons/move-down.svg" svgClass="primary-color"></svg-icon>
        </p-button>

        <div class="policy-menu-delimiter"></div>

        <p-button
            (click)="status === 'DRAFT' ? deletePolicy(id, version) : null"
            [disabled]="status !=='DRAFT'"
            label="Delete Policy"
            class="policy-menu-btn"
            styleClass="p-button-outlined accent-color-red"
            [pTooltip]="'Delete Policy'"
            tooltipPosition="bottom">
            <svg-icon
                src="/assets/images/icons/delete.svg"
                [svgClass]="status === 'DRAFT' ? 'accent-color-red' : 'disabled-color'"></svg-icon>
        </p-button>
    </ng-template>
</mat-menu>

<ng-template #noData>
    <div class="not-exist">
        <svg-icon class="svg-icon-32" src="/assets/images/icons/32/list.svg" svgClass="disabled-color">
        </svg-icon>
        <span class="info-text-strong">There were no Policies created yet</span>
        <span class="info-text">Please create new policy to see the data</span>
    </div>
</ng-template>

<ng-template #preloader>
    <div class="preloader-image"></div>
</ng-template>

<div *ngIf="loading" class="loading">
    <div class="preloader-image preloader-image-l-size"></div>
</div><|MERGE_RESOLUTION|>--- conflicted
+++ resolved
@@ -28,25 +28,15 @@
                     class="tags-dropdown"
                     formControlName="tag"
                     placeholder="Tags"></p-dropdown>
-<<<<<<< HEAD
                 <button (click)="applyFilters()" 
-                        [disabled]="filtersForm.invalid" 
-                        class="button ml-8"
-                        label="Apply Filters" 
-                        pButton></button>
-                <button (click)="clearFilters()"
-                        [disabled]="!filtersForm.dirty"
-                        class="button secondary ml-8"
-                        label="Clear filters"
-                        pButton></button>
-=======
-                <button (click)="applyFilters()" class="button ml-8" label="Apply Filters" pButton></button>
+			class="button ml-8" 
+			label="Apply Filters" 
+			pButton></button>
                 <button (click)="clearFilters()"
                     [disabled]="!filtersForm.dirty"
                     class="button secondary ml-8"
                     label="Clear filters"
                     pButton></button>
->>>>>>> c701d437
             </form>
 
             <div style="margin-left: auto;">
@@ -80,8 +70,6 @@
                     <svg-icon src="/assets/images/icons/compare.svg" svgClass="primary-color"></svg-icon>
                 </p-button>
                 <p-button
-<<<<<<< HEAD
-=======
                     (click)="migrateData()"
                     [pTooltip]="'Migrate data'"
                     class="toolbar-btn-secondary"
@@ -90,7 +78,6 @@
                     <svg-icon src="/assets/images/icons/move-down.svg" svgClass="primary-color"></svg-icon>
                 </p-button>
                 <p-button
->>>>>>> c701d437
                     (click)="openSuggestionsDialog()"
                     [pTooltip]="'Suggestions'"
                     class="toolbar-btn-secondary"
@@ -238,7 +225,6 @@
                                             [pTooltip]="getDiscontinuedTooltip(policy.discontinuedDate)" tooltipPosition="bottom"
                                             [tooltipDisabled]="!policy.discontinuedDate"
                                         >
-
                                             <ng-template pTemplate="selectedItem">
                                                 {{getStatusName(policy)}}
                                             </ng-template>
@@ -266,11 +252,7 @@
                                         <div *ngIf="role === 'USER'" style="width: 85px;">
                                             <!-- todo condition -->
                                             <button
-<<<<<<< HEAD
-                                                [label]="policy.status == 'PUBLISH' ? 'Open' : 'Dry run'"
-=======
                                                 [label]="['PUBLISH', 'DISCONTINUED'].includes(policy.status)  ? 'Open' : 'Dry run'"
->>>>>>> c701d437
                                                 [routerLink]="['/policy-viewer', policy.id]"
                                                 class="p-button btn-go-policy"
                                                 pButton
