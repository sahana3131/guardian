.content {
    position: absolute;
    left: 0;
    right: 0;
    bottom: 0;
    top: 0;
    display: block;
  margin: 56px 48px 0 48px;
}

.page-title {
  font-family: Poppins, serif;
  font-size: 32px;
  font-style: normal;
  font-weight: 600;
  line-height: normal;
}

:host ::ng-deep {
  .p-tabview-nav-link {
    padding: 0 !important;
    color: var(--color-grey-5) !important;
  }

  .p-tabview-nav {
    background: none;
  }

  .p-tabview-panels {
    background: none;
  }

  .p-tabview .p-tabview-nav li.p-highlight .p-tabview-nav-link {
    color: var(--color-primary) !important;
  }
}

.tabview-label {
  padding: 10px 25px 10px 25px;
  background: #f9fafc;
  text-align: center;
  font-family: Inter, sans-serif;
  font-size: 14px;
  font-style: normal;
  font-weight: 600;
}

.actions-controls-container {
  display: flex;
}

.toolbar-icons {
  margin-right: 12px;
}

.compare-button {
  ::ng-deep .p-button-outlined {
    color: var(--color-primary);
    font-family: Inter, sans-serif;
    font-size: 14px;
    font-style: normal;
    font-weight: 500;
    margin-left: 10px;
    background-color: #ffffff !important;
    border: 1px solid #cdddfd;
  }
}

.loading {
  background: #f9fafc;
    position: absolute;
    z-index: 99;
    top: 0;
  left: -15px;
    bottom: 0;
    right: 0;
    display: flex;
    align-items: center;
    justify-items: center;
    justify-content: center;
    align-content: center;
}

.loading-progress {
    width: 80%;
    height: 80%;
}

a {
  color: var(--color-primary);
    cursor: pointer;
    text-decoration: underline;
}

.policy-link {
    white-space: nowrap;
    text-overflow: ellipsis;
    overflow: hidden;
    max-width: 200px;
}

.schemas-table {
    width: 100%;
  margin-top: 30px;
}

.g-btn {
    margin-left: 5px;
    margin-top: 12px;
}

.actions {
  display: flex;
  flex-direction: column;
  margin-top: 15px;
}

.tabs-nav {
  ::ng-deep {
    ul li {
      border-bottom: 1px solid !important;
    }
  }
}

.actions ::ng-deep button.mat-raised-button.mat-primary {
    margin: 8px 10px 0 10px;
}

.actions mat-form-field {
    height: 60px;
    overflow: hidden;
    width: 100%;
    max-width: 500px;
    margin: 0;
}

.table-container {
  margin-top: 20px;
  overflow-x: auto;
}

.table-paginator {
  display: flex;
  align-items: center;
  justify-content: flex-end;
  column-gap: 24px;
  padding: 0 16px 0 0;

  color: var(--color-grey-black-2, #23252e);
  font-family: Inter, sans-serif;
  font-size: 14px;
  font-style: normal;
  font-weight: 400;
  line-height: 16px; /* 114.286% */

  height: 64px !important;
  border-radius: 8px !important;
  background: #fff;
  box-shadow: 0 4px 16px 0 rgba(0, 0, 0, 0.08) !important;
}

.schema-status {
  width: min-content;
  border-radius: 6px;
  font-family: Inter, sans-serif;
  font-size: 14px;
  font-style: normal;
    font-weight: 500;
  line-height: 16px;
  padding: 4px 6px;
}

.status-DRAFT {
  background: var(--color-grey-2, #EFF3F7) !important;
  color: var(--color-grey-5, #848FA9) !important;
}

.status-PUBLISHED {
  background: var(--color-accent-green-2, #D7F5F5) !important;
  color: var(--color-accent-green-1, #19BE47) !important;
}

.status-UNPUBLISHED {
  background: var(--color-accent-red-2) !important;
  color: var(--color-accent-red-1) !important;
}

.btn-approve {
  background: var(--color-primary);
    border-radius: 6px;
    color: #fff;
    display: inline-block;
    padding: 2px 8px;
    margin: 0px 5px;
    cursor: pointer;
    font-weight: 500;
    width: 100px;
    text-align: center;
}

.btn-approve[disabled="true"] {
    background: gray;
    pointer-events: none;
}

.btn-unpublished {
    background: #f44336;
    border-radius: 6px;
    color: #fff;
    display: inline-block;
    padding: 2px 8px;
    margin: 0px 5px;
    cursor: pointer;
    font-weight: 500;
    width: 100px;
    text-align: center;
}

.btn-settings {
  color: var(--color-primary);
    font-weight: 500;
    cursor: pointer;
    position: relative;
    width: 30px;
    height: 30px;
    min-width: 25px;
    margin-left: 6px;
    border-radius: 6px;
    overflow: hidden;

    &:hover {
        background: #eee;
        box-shadow: 0 0 0 5px #eee;
    }
    
    & mat-icon {
        font-size: 30px;
        position: absolute;
        left: 0;
        top: 0px;
    }

    &.btn-settings-des {
        color: #b5b5b5;
        cursor: not-allowed;
    }
}

.commands-line {
    display: flex;
    align-items: center;

    &>*:not(:first-child) {
        margin-left: 18px;
    }
}

.btn-settings.btn-publish {
  color: var(--color-primary);
}

.btn-settings.btn-unpublish {
  color: var(--color-accent-red-1);
}

.btn-settings.btn-delete {
  color: var(--color-accent-red-1);
}

<<<<<<< HEAD
.btn-settings.btn-delete-des {
    color: #b5b5b5;
    cursor: not-allowed;
}

=======
.schemas-table .mat-column-tool,
>>>>>>> ca3398bf
.schemas-table .mat-column-policy {
    padding-left: 20px;
}

.schemas-table .mat-column-uuid,
.schemas-table .mat-column-type,
.schemas-table .mat-column-version,
.schemas-table .mat-column-entity {
    padding-left: 10px;
}

.schemas-table .mat-column-version,
.schemas-table .mat-column-entity {
    width: 75px;
    max-width: 75px;
}

.schemas-table .mat-column-topic {
    width: 135px;
    max-width: 135px;
    padding-left: 10px;
}

.schemas-table .mat-column-selected {
    width: 22px;
    border-right: 1px solid #dddddd;
    padding-left: 15px;
}

.schemas-table .mat-column-status {
    width: 125px;
    border-left: 1px solid #dddddd;
    padding-left: 10px;
}

.schemas-table .mat-column-tagOperation,
.schemas-table .mat-column-activeOperation,
.schemas-table .mat-column-operation {
    width: 135px;
    border-left: 1px solid #dddddd;
    padding-left: 10px;
}

.schemas-table .mat-column-menu {
    width: 80px;
    max-width: 80px;
    padding-left: 10px;
    border-left: 1px solid #dddddd;
    border-right: 1px solid #dddddd;
    margin-right: 1px;
}

.schemas-table .mat-column-edit {
    width: 25px;
    max-width: 25px;
    padding-left: 10px;
}

.schemas-table .mat-column-deleteSystem,
.schemas-table .mat-column-delete {
    width: 25px;
    max-width: 25px;
    padding-left: 10px;
}

.schemas-table .mat-column-export {
    width: 25px;
    max-width: 25px;
    border-left: 1px solid #dddddd;
    padding-left: 10px;
}

.not-exist {
    position: absolute;
    left: 50%;
    top: 50%;
    transform: translate(-50%, -50%);
    font-size: 20px;
    color: darkgrey;
}

.schemas-table[system="true"] .mat-column-entity {
    width: 250px;
    max-width: 250px;
}

.schemas-table .mat-column-active {
    width: 225px;
    max-width: 225px;
    border-left: 1px solid #dddddd;
    padding-left: 10px;
}

.schemas-table .mat-column-editSystem {
    width: 25px;
    max-width: 25px;
    border-left: 1px solid #dddddd;
    padding-left: 10px;
}

.toolbar-btn {
  ::ng-deep .p-button {
    background: var(--color-primary);
    font-family: Inter, sans-serif;
    font-size: 14px;
    font-style: normal;
    font-weight: 500;
    margin-left: 10px;
    height: 40px;
    border-radius: 8px;
  }
}

.schemas-table .mat-column-tags {
    max-width: 175px;
    min-width: 175px;
    width: 175px;
    border-left: 1px solid #dddddd;
    padding-left: 10px;
}

.policy-dropdown-container {
  display: flex;
}

.policy-dropdown {
  ::ng-deep {
    .p-dropdown {
      width: 400px;
      height: 40px;
      border-radius: 8px;
    }
  }
}

.header-cell-text {
  color: #848fa9 !important;
  font-family: Inter, sans-serif;
  font-size: 14px;
  text-transform: uppercase;
  font-weight: 400 !important;
  border: none !important;
}

.schemas-grid-row {
  font-family: Inter, sans-serif;
  box-shadow: 0 4px 16px 0 rgba(0, 0, 0, 0.08);
  font-size: 14px;
}

.first-schema-grid-cell {
  border-top-left-radius: 8px;
  border-bottom-left-radius: 8px;
}

.last-schema-grid-cell {
  border-top-right-radius: 8px;
  border-bottom-right-radius: 8px;
}

.text-truncate {
  overflow: hidden;
  text-overflow: ellipsis;
  white-space: nowrap;
}

:host ::ng-deep {
  .p-datatable-table {
    border-collapse: separate;
    border-spacing: 0 15px;
  }
}

.operations-row-container {
  display: flex;
}


.schema-actions-buttons-container {
  margin-left: auto;
}

.toolbar-btn[readonly="true"] {
    background: #b5b5b5;
    cursor: not-allowed;
}

<<<<<<< HEAD
.color-primary {
  fill: var(--color-primary);
  color: var(--color-primary);
}

.color-accent-red {
  fill: var(--color-accent-red-1);
  color: var(--color-accent-red-1);
}

.color-accent-green {
  fill: var(--color-accent-green-1);
  color: var(--color-accent-green-1);
}

.color-grey {
  fill: var(--color-grey-4);
  color: var(--color-grey-4);
}

::ng-deep .p-tabview .p-tabview-nav li.p-highlight .p-tabview-nav-link {
  border-color: var(--color-primary);
=======


.schema-menu-btn {
    color: #3f51b5;
    user-select: none;
    font-size: 16px;
    position: relative;
    width: 220px;

    mat-icon {
        color: #3f51b5;
        font-size: 26px;
        top: -2px;
        position: relative;
    }
}

.schema-menu-btn-del {
    color: #f44336;
    user-select: none;
    font-size: 16px;
    position: relative;
    width: 220px;

    mat-icon {
        color: #f44336;
        font-size: 26px;
        top: -2px;
        position: relative;
    }
}

.schema-menu-btn-des {
    color: #b5b5b5;
    cursor: not-allowed;
    user-select: none;
    font-size: 16px;
    position: relative;
    width: 220px;

    mat-icon {
        color: #b5b5b5;
        font-size: 26px;
        top: -2px;
        position: relative;
    }
}

.schema-menu-delimiter {
    width: 100%;
    height: 10px;
    position: relative;

    &::after {
        content: "";
        pointer-events: none;
        position: absolute;
        top: 5px;
        left: 20px;
        right: 20px;
        bottom: 0px;
        border-top: 1px solid #ccc;
    }
>>>>>>> ca3398bf
}<|MERGE_RESOLUTION|>--- conflicted
+++ resolved
@@ -5,73 +5,73 @@
     bottom: 0;
     top: 0;
     display: block;
-  margin: 56px 48px 0 48px;
+    margin: 56px 48px 0 48px;
 }
 
 .page-title {
-  font-family: Poppins, serif;
-  font-size: 32px;
-  font-style: normal;
-  font-weight: 600;
-  line-height: normal;
+    font-family: Poppins, serif;
+    font-size: 32px;
+    font-style: normal;
+    font-weight: 600;
+    line-height: normal;
 }
 
 :host ::ng-deep {
-  .p-tabview-nav-link {
-    padding: 0 !important;
-    color: var(--color-grey-5) !important;
-  }
-
-  .p-tabview-nav {
-    background: none;
-  }
-
-  .p-tabview-panels {
-    background: none;
-  }
-
-  .p-tabview .p-tabview-nav li.p-highlight .p-tabview-nav-link {
-    color: var(--color-primary) !important;
-  }
+    .p-tabview-nav-link {
+        padding: 0 !important;
+        color: var(--color-grey-5) !important;
+    }
+
+    .p-tabview-nav {
+        background: none;
+    }
+
+    .p-tabview-panels {
+        background: none;
+    }
+
+    .p-tabview .p-tabview-nav li.p-highlight .p-tabview-nav-link {
+        color: var(--color-primary) !important;
+    }
 }
 
 .tabview-label {
-  padding: 10px 25px 10px 25px;
-  background: #f9fafc;
-  text-align: center;
-  font-family: Inter, sans-serif;
-  font-size: 14px;
-  font-style: normal;
-  font-weight: 600;
-}
-
-.actions-controls-container {
-  display: flex;
-}
-
-.toolbar-icons {
-  margin-right: 12px;
-}
-
-.compare-button {
-  ::ng-deep .p-button-outlined {
-    color: var(--color-primary);
+    padding: 10px 25px 10px 25px;
+    background: #f9fafc;
+    text-align: center;
     font-family: Inter, sans-serif;
     font-size: 14px;
     font-style: normal;
-    font-weight: 500;
-    margin-left: 10px;
-    background-color: #ffffff !important;
-    border: 1px solid #cdddfd;
-  }
+    font-weight: 600;
+}
+
+.actions-controls-container {
+    display: flex;
+}
+
+.toolbar-icons {
+    margin-right: 12px;
+}
+
+.compare-button {
+    ::ng-deep .p-button-outlined {
+        color: var(--color-primary);
+        font-family: Inter, sans-serif;
+        font-size: 14px;
+        font-style: normal;
+        font-weight: 500;
+        margin-left: 10px;
+        background-color: #ffffff !important;
+        border: 1px solid #cdddfd;
+    }
 }
 
 .loading {
-  background: #f9fafc;
+    background: #f9fafc;
     position: absolute;
     z-index: 99;
     top: 0;
-  left: -15px;
+    left: -15px;
     bottom: 0;
     right: 0;
     display: flex;
@@ -87,21 +87,14 @@
 }
 
 a {
-  color: var(--color-primary);
+    color: var(--color-primary);
     cursor: pointer;
     text-decoration: underline;
 }
 
-.policy-link {
-    white-space: nowrap;
-    text-overflow: ellipsis;
-    overflow: hidden;
-    max-width: 200px;
-}
-
 .schemas-table {
     width: 100%;
-  margin-top: 30px;
+    margin-top: 30px;
 }
 
 .g-btn {
@@ -110,17 +103,17 @@
 }
 
 .actions {
-  display: flex;
-  flex-direction: column;
-  margin-top: 15px;
+    display: flex;
+    flex-direction: column;
+    margin-top: 15px;
 }
 
 .tabs-nav {
-  ::ng-deep {
-    ul li {
-      border-bottom: 1px solid !important;
-    }
-  }
+    ::ng-deep {
+        ul li {
+            border-bottom: 1px solid !important;
+        }
+    }
 }
 
 .actions ::ng-deep button.mat-raised-button.mat-primary {
@@ -136,58 +129,59 @@
 }
 
 .table-container {
-  margin-top: 20px;
-  overflow-x: auto;
+    margin-top: 20px;
+    overflow-x: auto;
 }
 
 .table-paginator {
-  display: flex;
-  align-items: center;
-  justify-content: flex-end;
-  column-gap: 24px;
-  padding: 0 16px 0 0;
-
-  color: var(--color-grey-black-2, #23252e);
-  font-family: Inter, sans-serif;
-  font-size: 14px;
-  font-style: normal;
-  font-weight: 400;
-  line-height: 16px; /* 114.286% */
-
-  height: 64px !important;
-  border-radius: 8px !important;
-  background: #fff;
-  box-shadow: 0 4px 16px 0 rgba(0, 0, 0, 0.08) !important;
+    display: flex;
+    align-items: center;
+    justify-content: flex-end;
+    column-gap: 24px;
+    padding: 0 16px 0 0;
+
+    color: var(--color-grey-black-2, #23252e);
+    font-family: Inter, sans-serif;
+    font-size: 14px;
+    font-style: normal;
+    font-weight: 400;
+    line-height: 16px;
+    /* 114.286% */
+
+    height: 64px !important;
+    border-radius: 8px !important;
+    background: #fff;
+    box-shadow: 0 4px 16px 0 rgba(0, 0, 0, 0.08) !important;
 }
 
 .schema-status {
-  width: min-content;
-  border-radius: 6px;
-  font-family: Inter, sans-serif;
-  font-size: 14px;
-  font-style: normal;
+    width: min-content;
+    border-radius: 6px;
+    font-family: Inter, sans-serif;
+    font-size: 14px;
+    font-style: normal;
     font-weight: 500;
-  line-height: 16px;
-  padding: 4px 6px;
+    line-height: 16px;
+    padding: 4px 6px;
 }
 
 .status-DRAFT {
-  background: var(--color-grey-2, #EFF3F7) !important;
-  color: var(--color-grey-5, #848FA9) !important;
+    background: var(--color-grey-2, #EFF3F7) !important;
+    color: var(--color-grey-5, #848FA9) !important;
 }
 
 .status-PUBLISHED {
-  background: var(--color-accent-green-2, #D7F5F5) !important;
-  color: var(--color-accent-green-1, #19BE47) !important;
+    background: var(--color-accent-green-2, #D7F5F5) !important;
+    color: var(--color-accent-green-1, #19BE47) !important;
 }
 
 .status-UNPUBLISHED {
-  background: var(--color-accent-red-2) !important;
-  color: var(--color-accent-red-1) !important;
+    background: var(--color-accent-red-2) !important;
+    color: var(--color-accent-red-1) !important;
 }
 
 .btn-approve {
-  background: var(--color-primary);
+    background: var(--color-primary);
     border-radius: 6px;
     color: #fff;
     display: inline-block;
@@ -218,65 +212,47 @@
 }
 
 .btn-settings {
-  color: var(--color-primary);
+    color: var(--color-primary);
     font-weight: 500;
     cursor: pointer;
+    padding-top: 2px;
+    padding-left: 24px;
     position: relative;
-    width: 30px;
-    height: 30px;
-    min-width: 25px;
-    margin-left: 6px;
-    border-radius: 6px;
+    height: 24px;
+    min-width: 24px;
+    display: inline-block;
     overflow: hidden;
-
-    &:hover {
-        background: #eee;
-        box-shadow: 0 0 0 5px #eee;
-    }
-    
-    & mat-icon {
-        font-size: 30px;
-        position: absolute;
-        left: 0;
-        top: 0px;
-    }
-
-    &.btn-settings-des {
-        color: #b5b5b5;
-        cursor: not-allowed;
-    }
-}
-
-.commands-line {
-    display: flex;
-    align-items: center;
-
-    &>*:not(:first-child) {
-        margin-left: 18px;
-    }
+    box-sizing: border-box;
+}
+
+.btn-settings:hover {
+    text-decoration: underline;
+}
+
+.btn-settings mat-icon {
+    position: absolute;
+    left: 0px;
+    top: 2px;
+    font-size: 22px;
 }
 
 .btn-settings.btn-publish {
-  color: var(--color-primary);
+    color: var(--color-primary);
 }
 
 .btn-settings.btn-unpublish {
-  color: var(--color-accent-red-1);
+    color: var(--color-accent-red-1);
 }
 
 .btn-settings.btn-delete {
-  color: var(--color-accent-red-1);
-}
-
-<<<<<<< HEAD
+    color: var(--color-accent-red-1);
+}
+
 .btn-settings.btn-delete-des {
     color: #b5b5b5;
     cursor: not-allowed;
 }
 
-=======
-.schemas-table .mat-column-tool,
->>>>>>> ca3398bf
 .schemas-table .mat-column-policy {
     padding-left: 20px;
 }
@@ -320,9 +296,9 @@
     padding-left: 10px;
 }
 
-.schemas-table .mat-column-menu {
-    width: 80px;
-    max-width: 80px;
+.schemas-table .mat-column-document {
+    width: 15px;
+    max-width: 15px;
     padding-left: 10px;
     border-left: 1px solid #dddddd;
     border-right: 1px solid #dddddd;
@@ -378,16 +354,16 @@
 }
 
 .toolbar-btn {
-  ::ng-deep .p-button {
-    background: var(--color-primary);
-    font-family: Inter, sans-serif;
-    font-size: 14px;
-    font-style: normal;
-    font-weight: 500;
-    margin-left: 10px;
-    height: 40px;
-    border-radius: 8px;
-  }
+    ::ng-deep .p-button {
+        background: var(--color-primary);
+        font-family: Inter, sans-serif;
+        font-size: 14px;
+        font-style: normal;
+        font-weight: 500;
+        margin-left: 10px;
+        height: 40px;
+        border-radius: 8px;
+    }
 }
 
 .schemas-table .mat-column-tags {
@@ -399,64 +375,64 @@
 }
 
 .policy-dropdown-container {
-  display: flex;
+    display: flex;
 }
 
 .policy-dropdown {
-  ::ng-deep {
-    .p-dropdown {
-      width: 400px;
-      height: 40px;
-      border-radius: 8px;
-    }
-  }
+    ::ng-deep {
+        .p-dropdown {
+            width: 400px;
+            height: 40px;
+            border-radius: 8px;
+        }
+    }
 }
 
 .header-cell-text {
-  color: #848fa9 !important;
-  font-family: Inter, sans-serif;
-  font-size: 14px;
-  text-transform: uppercase;
-  font-weight: 400 !important;
-  border: none !important;
+    color: #848fa9 !important;
+    font-family: Inter, sans-serif;
+    font-size: 14px;
+    text-transform: uppercase;
+    font-weight: 400 !important;
+    border: none !important;
 }
 
 .schemas-grid-row {
-  font-family: Inter, sans-serif;
-  box-shadow: 0 4px 16px 0 rgba(0, 0, 0, 0.08);
-  font-size: 14px;
+    font-family: Inter, sans-serif;
+    box-shadow: 0 4px 16px 0 rgba(0, 0, 0, 0.08);
+    font-size: 14px;
 }
 
 .first-schema-grid-cell {
-  border-top-left-radius: 8px;
-  border-bottom-left-radius: 8px;
+    border-top-left-radius: 8px;
+    border-bottom-left-radius: 8px;
 }
 
 .last-schema-grid-cell {
-  border-top-right-radius: 8px;
-  border-bottom-right-radius: 8px;
+    border-top-right-radius: 8px;
+    border-bottom-right-radius: 8px;
 }
 
 .text-truncate {
-  overflow: hidden;
-  text-overflow: ellipsis;
-  white-space: nowrap;
+    overflow: hidden;
+    text-overflow: ellipsis;
+    white-space: nowrap;
 }
 
 :host ::ng-deep {
-  .p-datatable-table {
-    border-collapse: separate;
-    border-spacing: 0 15px;
-  }
+    .p-datatable-table {
+        border-collapse: separate;
+        border-spacing: 0 15px;
+    }
 }
 
 .operations-row-container {
-  display: flex;
+    display: flex;
 }
 
 
 .schema-actions-buttons-container {
-  margin-left: auto;
+    margin-left: auto;
 }
 
 .toolbar-btn[readonly="true"] {
@@ -464,92 +440,34 @@
     cursor: not-allowed;
 }
 
-<<<<<<< HEAD
 .color-primary {
-  fill: var(--color-primary);
-  color: var(--color-primary);
+    fill: var(--color-primary);
+    color: var(--color-primary);
 }
 
 .color-accent-red {
-  fill: var(--color-accent-red-1);
-  color: var(--color-accent-red-1);
+    fill: var(--color-accent-red-1);
+    color: var(--color-accent-red-1);
 }
 
 .color-accent-green {
-  fill: var(--color-accent-green-1);
-  color: var(--color-accent-green-1);
+    fill: var(--color-accent-green-1);
+    color: var(--color-accent-green-1);
 }
 
 .color-grey {
-  fill: var(--color-grey-4);
-  color: var(--color-grey-4);
+    fill: var(--color-grey-4);
+    color: var(--color-grey-4);
 }
 
 ::ng-deep .p-tabview .p-tabview-nav li.p-highlight .p-tabview-nav-link {
-  border-color: var(--color-primary);
-=======
-
-
-.schema-menu-btn {
-    color: #3f51b5;
-    user-select: none;
-    font-size: 16px;
-    position: relative;
-    width: 220px;
-
-    mat-icon {
-        color: #3f51b5;
-        font-size: 26px;
-        top: -2px;
-        position: relative;
-    }
-}
-
-.schema-menu-btn-del {
-    color: #f44336;
-    user-select: none;
-    font-size: 16px;
-    position: relative;
-    width: 220px;
-
-    mat-icon {
-        color: #f44336;
-        font-size: 26px;
-        top: -2px;
-        position: relative;
-    }
-}
-
-.schema-menu-btn-des {
-    color: #b5b5b5;
-    cursor: not-allowed;
-    user-select: none;
-    font-size: 16px;
-    position: relative;
-    width: 220px;
-
-    mat-icon {
-        color: #b5b5b5;
-        font-size: 26px;
-        top: -2px;
-        position: relative;
-    }
-}
-
-.schema-menu-delimiter {
-    width: 100%;
-    height: 10px;
-    position: relative;
-
-    &::after {
-        content: "";
-        pointer-events: none;
-        position: absolute;
-        top: 5px;
-        left: 20px;
-        right: 20px;
-        bottom: 0px;
-        border-top: 1px solid #ccc;
-    }
->>>>>>> ca3398bf
+    border-color: var(--color-primary);
+}
+
+.schema-menu-btn mat-icon {
+    color: var(--color-primary);
+}
+
+.schema-menu-btn-del mat-icon {
+    color: var(--color-accent-red-1);
 }