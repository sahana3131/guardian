--- conflicted
+++ resolved
@@ -1,831 +1,484 @@
 <div class="content">
     <div class="page-title">Schemas</div>
+
     <div class="actions">
+
+
+
         <div class="tabs-nav">
             <p-tabView>
-                <p-tabPanel *ngFor="let tab of schemasTypes; let i = index" [selected]="tab.value === type">
+                <p-tabPanel *ngFor="let tab of schemasTypes" [selected]="tab.value === type">
                     <ng-template pTemplate="header">
-                        <div
-                                (click)="onChangeType(tab.value)"
-                                class="tabview-label"
-                        >
-                            {{ tab.label }}
-                        </div>
+                        <div (click)="onChangeType(tab.value)" class="tabview-label">{{ tab.label }}</div>
                     </ng-template>
                 </p-tabPanel>
             </p-tabView>
         </div>
-<<<<<<< HEAD
+
         <div class="actions-controls-container">
             <div class="policy-dropdown-container">
                 <ng-container *ngIf="isPolicy">
-                    <p-dropdown
-                            (onChange)="onFilter($event)"
-                            [(ngModel)]="currentTopic"
-                            [options]="policies"
-                            [showClear]="true"
-                            class="policy-dropdown"
-                            optionLabel="name"
-                            optionValue="topicId"
-                            placeholder="Policy"
-                    ></p-dropdown>
+                    <p-dropdown 
+                        (onChange)="onFilter($event)" 
+                        [(ngModel)]="currentTopic" 
+                        [options]="policies"
+                        [showClear]="true" 
+                        class="policy-dropdown" 
+                        optionLabel="name" 
+                        optionValue="topicId"
+                        placeholder="Policy"></p-dropdown>
                 </ng-container>
                 <ng-container *ngIf="isTool">
-                    <p-dropdown
-                            (onChange)="onFilter($event)"
-                            [(ngModel)]="currentTopic"
-                            [options]="tools"
-                            [showClear]="true"
-                            class="policy-dropdown"
-                            optionLabel="name"
-                            optionValue="topicId"
-                            placeholder="Tool"
-                    ></p-dropdown>
+                    <p-dropdown 
+                        (onChange)="onFilter($event)" 
+                        [(ngModel)]="currentTopic" 
+                        [options]="tools"
+                        [showClear]="true" 
+                        class="policy-dropdown" 
+                        optionLabel="name" 
+                        optionValue="topicId"
+                        placeholder="Tool"></p-dropdown>
                 </ng-container>
             </div>
             <div class="schema-actions-buttons-container">
-                <p-button
-                        (click)="onCreateSchemas()"
-                        *ngIf="isAny"
-                        class="toolbar-btn"
+                <p-button 
+                    (click)="onCreateSchemas()" 
+                    *ngIf="canCreate" 
+                    class="toolbar-btn"
                 >
                     <mat-icon class="toolbar-icons">add</mat-icon>
                     <span>Create a Schema</span>
                 </p-button>
-                <p-button
-                        (click)="onImportSchemas()"
-                        *ngIf="isPolicy || isModule || isTool"
-                        class="toolbar-btn"
+                <p-button 
+                    (click)="onImportSchemas()" 
+                    *ngIf="canImport" 
+                    class="toolbar-btn"
                 >
                     <mat-icon class="toolbar-icons">file_open</mat-icon>
                     <span>Import</span>
                 </p-button>
-                <p-button
-                        (click)="onCompare()"
-                        *ngIf="isPolicy || isModule || isTool"
-                        class="toolbar-btn compare-button"
-                        styleClass="p-button-outlined"
+                <p-button 
+                    (click)="onCompare()" 
+                    *ngIf="isPolicy || isModule || isTool"
+                    class="toolbar-btn compare-button" 
+                    styleClass="p-button-outlined"
                 >
                     <mat-icon class="toolbar-icons">compare</mat-icon>
                     <span>Compare</span>
                 </p-button>
             </div>
-=======
-        <div style="text-align: end">
-            <button 
-                *ngIf="canCreate" 
-                [attr.readonly]="readonly"
-                mat-raised-button color="primary" 
-                class="toolbar-btn add" 
-                (click)="onCreateSchemas()">
-                <mat-icon>add</mat-icon>
-                <span>Create New</span>
-            </button>
-            <button 
-                *ngIf="canImport"
-                [attr.readonly]="readonly"
-                (click)="onImportSchemas()" 
-                class="toolbar-btn" 
-                color="primary"
-                mat-raised-button>
-                <mat-icon>file_open</mat-icon>
-                <span>Import</span>
-            </button>
-            <button 
-                *ngIf="isPolicy || isModule || isTool"
-                (click)="onCompare()" 
-                class="toolbar-btn" 
-                color="primary"
-                mat-raised-button>
-                <mat-icon>compare</mat-icon>
-                <span>Compare</span>
-            </button>
->>>>>>> ca3398bf
         </div>
     </div>
 
     <div *ngIf="isAny" class="table-container">
-<<<<<<< HEAD
-        <p-table [value]="schemas">
+        <p-table [value]="page">
+
             <ng-template pTemplate="header">
                 <tr>
-                    <th
-                            *ngIf="type === 'tool'"
-                            class="header-cell-text"
-                            style="min-width: 140px; max-width: 150px;"
-                    >
-                        Tool
-                    </th>
-                    <th
-                            *ngIf="type === 'policy'"
-                            class="header-cell-text"
-                            style="min-width: 140px; max-width: 150px;"
-                    >
-                        Policy
-                    </th>
-                    <th
-                            class="header-cell-text"
-                            style="min-width: 140px; max-width: 150px;"
-                    >
-                        Name
-                    </th>
-                    <th
-                            *ngIf="type === 'policy'"
-                            class="header-cell-text"
-                            style="min-width: 140px;"
-                    >
-                        Topic
-                    </th>
-                    <th
-                            *ngIf="type === 'policy'"
-                            class="header-cell-text"
-                            style="min-width: 140px;"
-                    >
-                        Version
-                    </th>
-                    <th
-                            *ngIf="type === 'system' || type === 'tag'"
-                            class="header-cell-text"
-                            style="min-width: 140px;"
-                    >
-                        Owner
-                    </th>
-                    <th
-                            *ngIf="type === 'system' || type === 'policy'"
-                            class="header-cell-text"
-                            style="min-width: 140px;"
-                    >
-                        Entity
-                    </th>
-                    <th
-                            *ngIf="type === 'policy'"
-                            class="header-cell-text"
-                            style="min-width: 140px;"
-                    >
-                        Tags
-                    </th>
-                    <th
-                            *ngIf="
-                            type === 'policy' ||
-                            type === 'module' ||
-                            type === 'tag' ||
-                            type === 'tool'
-                        "
-                            class="header-cell-text"
-                            style="min-width: 140px;"
-                    >
-                        Status
-                    </th>
-                    <th
-                            *ngIf="type === 'system'"
-                            class="header-cell-text"
-                            style="min-width: 140px;"
-                    >
-                        Status
-                    </th>
-                    <th class="header-cell-text" style="min-width: 140px;">
-                        Operations
-                    </th>
+                    <ng-container *ngIf="type === 'policy'">
+                        <th class="header-cell-text" style="min-width: 140px; max-width: 150px;">
+                            Policy
+                        </th>
+                        <th class="header-cell-text" style="min-width: 140px; max-width: 150px;">
+                            Name
+                        </th>
+                        <th class="header-cell-text" style="min-width: 140px;">
+                            Topic
+                        </th>
+                        <th class="header-cell-text" style="min-width: 140px;">
+                            Version
+                        </th>
+                        <th class="header-cell-text" style="min-width: 140px;">
+                            Entity
+                        </th>
+                        <th class="header-cell-text" style="min-width: 140px;">
+                            Tags
+                        </th>
+                        <th class="header-cell-text" style="min-width: 140px;">
+                            Status
+                        </th>
+                        <th class="header-cell-text" style="min-width: 140px;">
+                            Operations
+                        </th>
+                        <th class="header-cell-text" style="min-width: 140px;">
+                        </th>
+                    </ng-container>
+                    <ng-container *ngIf="type === 'module'">
+                        <th class="header-cell-text" style="min-width: 140px; max-width: 150px;">
+                            Name
+                        </th>
+                        <th class="header-cell-text" style="min-width: 140px;">
+                            Status
+                        </th>
+                        <th class="header-cell-text" style="min-width: 140px;">
+                            Operations
+                        </th>
+                        <th class="header-cell-text" style="min-width: 140px;">
+                        </th>
+                    </ng-container>
+                    <ng-container *ngIf="type === 'tool'">
+                        <th class="header-cell-text" style="min-width: 140px; max-width: 150px;">
+                            Tool
+                        </th>
+                        <th class="header-cell-text" style="min-width: 140px; max-width: 150px;">
+                            Name
+                        </th>
+                        <th class="header-cell-text" style="min-width: 140px;">
+                            Status
+                        </th>
+                        <th class="header-cell-text" style="min-width: 140px;">
+                            Operations
+                        </th>
+                        <th class="header-cell-text" style="min-width: 140px;">
+                        </th>
+                    </ng-container>
+                    <ng-container *ngIf="type === 'system'">
+                        <th class="header-cell-text" style="min-width: 140px; max-width: 150px;">
+                            Name
+                        </th>
+                        <th class="header-cell-text" style="min-width: 140px;">
+                            Owner
+                        </th>
+                        <th class="header-cell-text" style="min-width: 140px;">
+                            Entity
+                        </th>
+                        <th class="header-cell-text" style="min-width: 140px;">
+                            Status
+                        </th>
+                        <th class="header-cell-text" style="min-width: 140px;">
+                            Operations
+                        </th>
+                        <th class="header-cell-text" style="min-width: 140px;">
+                        </th>
+                    </ng-container>
+                    <ng-container *ngIf="type === 'tag'">
+                        <th class="header-cell-text" style="min-width: 140px; max-width: 150px;">
+                            Name
+                        </th>
+                        <th class="header-cell-text" style="min-width: 140px;">
+                            Owner
+                        </th>
+                        <th class="header-cell-text" style="min-width: 140px;">
+                            Status
+                        </th>
+                        <th class="header-cell-text" style="min-width: 140px;">
+                            Operations
+                        </th>
+                        <th class="header-cell-text" style="min-width: 140px;">
+                        </th>
+                    </ng-container>
                 </tr>
             </ng-template>
+
             <ng-template let-schema pTemplate="body">
                 <tr class="schemas-grid-row">
-                    <td
-                            *ngIf="type === 'tool'"
-                            class="first-schema-grid-cell text-truncate"
-                            style="min-width: 140px; max-width: 150px;"
-                    >
-                        <a [queryParams]="{toolId: toolIdByTopic[schema.topicId]}"
-                           [routerLink]="'/policy-configuration'">{{ toolNameByTopic[schema.topicId] }}</a>
-                    </td>
-                    <td
-                            *ngIf="type === 'policy'"
-                            class="first-schema-grid-cell text-truncate"
-                            style="min-width: 140px; max-width: 150px;"
-                    >
-                        {{ policyNameByTopic[schema.topicId] }}
-                    </td>
-                    <td
-                            [pTooltip]="schema.name"
-                            class="text-truncate"
-                            style="min-width: 140px; max-width: 150px;"
-                    >
-                        {{ schema.name }}
-                    </td>
-                    <td *ngIf="type === 'policy'" style="min-width: 140px;">
-                        <ng-container
-                                *ngIf="
-                                schema.topicId === 'draft';
-                                else topicExplorer
-                            "
-                        >
-                            <span>Draft</span>
-                        </ng-container>
-                        <ng-template #topicExplorer>
-                            <hedera-explorer
-                                    [params]="schema.topicId"
-                                    type="topics"
-                            >{{ schema.topicId }}
-                            </hedera-explorer
-                            >
-                        </ng-template>
-                    </td>
-                    <td *ngIf="type === 'policy'" style="min-width: 140px;">
-                        {{ schema.version || schema.sourceVersion }}
-                    </td>
-                    <td
-                            *ngIf="type === 'system' || type === 'tag'"
-                            style="min-width: 140px;"
-                    >
-                        {{ schema.owner }}
-                    </td>
-                    <td
-                            *ngIf="type === 'system' || type === 'policy'"
-                            style="min-width: 140px;"
-                    >
-                        {{ schema.entity }}
-                    </td>
-                    <td *ngIf="type === 'policy'" style="min-width: 140px;">
-                        <tags-explorer
-                                [data]="schema._tags"
-                                [entity]="tagEntity"
-                                [owner]="owner"
+
+
+                    <ng-container *ngIf="type === 'policy'">
+                        <td class="first-schema-grid-cell text-truncate" style="min-width: 140px; max-width: 150px;">
+                            <a [queryParams]="{
+                                policyId: policyIdByTopic[schema.topicId]
+                            }" [routerLink]="['/policy-configuration']">{{policyNameByTopic[schema.topicId]}}</a>
+                        </td>
+                        <td [pTooltip]="schema.name" class="text-truncate" style="min-width: 140px; max-width: 150px;">
+                            {{ schema.name }}
+                        </td>
+                        <td style="min-width: 140px;">
+                            <ng-container *ngIf="schema.topicId === 'draft'; else topicExplorer">
+                                <span>Draft</span>
+                            </ng-container>
+                            <ng-template #topicExplorer>
+                                <hedera-explorer [params]="schema.topicId" type="topics">{{ schema.topicId }}</hedera-explorer>
+                            </ng-template>
+                        </td>
+                        <td style="min-width: 140px;">
+                            {{ schema.version || schema.sourceVersion }}
+                        </td>
+                        <td style="min-width: 140px;">
+                            {{ schema.entity }}
+                        </td>
+                        <td style="min-width: 140px;">
+                            <tags-explorer 
+                                [data]="schema._tags" 
+                                [entity]="tagEntity" 
+                                [owner]="owner" 
                                 [schemas]="tagSchemas"
-                                [service]="tagsService"
-                                [target]="schema.id"
-                        ></tags-explorer>
-                    </td>
-                    <td
-                            *ngIf="
-                            type === 'policy' ||
-                            type === 'module' ||
-                            type === 'tag' ||
-                            type === 'tool'
-                        "
-                            style="min-width: 140px;"
-                    >
-                        <span [ngSwitch]="schema.status">
-                            <div *ngSwitchCase="'DRAFT'">
-                                <span class="schema-status status-DRAFT"
-                                >Draft</span
-                                >
+                                [service]="tagsService" 
+                                [target]="schema.id"></tags-explorer>
+                        </td>
+                        <td style="min-width: 140px;">
+                            <span [ngSwitch]="schema.status">
+                                <div *ngSwitchCase="'DRAFT'">
+                                    <span class="schema-status status-DRAFT">Draft</span>
+                                </div>
+                                <div *ngSwitchCase="'PUBLISHED'">
+                                    <span class="schema-status status-PUBLISHED">Published</span>
+                                </div>
+                                <div *ngSwitchCase="'UNPUBLISHED'">
+                                    <span class="schema-status status-UNPUBLISHED">Unpublished</span>
+                                </div>
+                                <div *ngSwitchDefault>
+                                    <span class="schema-status">{{schema.status}}</span>
+                                </div>
+                            </span>
+                        </td>
+                        <td class="last-schema-grid-cell" style="min-width: 140px;">
+                            <div class="operations-row-container">
+                                <div>
+                                    <div 
+                                        (click)="onPublish(schema)" 
+                                        *ngIf="schema.status == 'DRAFT'"
+                                        [attr.disabled]="schema.topicId === 'draft'" 
+                                        class="btn-approve">
+                                        Publish
+                                    </div>
+                                    <div 
+                                        (click)="onPublish(schema)" 
+                                        *ngIf="schema.status == 'UNPUBLISHED'"
+                                        [attr.disabled]="schema.topicId === 'draft'" 
+                                        class="btn-approve">
+                                        Publish
+                                    </div>
+                                </div>
                             </div>
-                            <div *ngSwitchCase="'PUBLISHED'">
-                                <span class="schema-status status-PUBLISHED"
-                                >Published</span
-                                >
+                        </td>
+                        <td class="last-schema-grid-cell" style="min-width: 140px;">
+                            <div class="operations-row-container">
+                                <div style="margin-left: auto;">
+                                    <div 
+                                        *ngIf="ifCanEdit(schema)"
+                                        (click)="onEditSchema(schema)" 
+                                        class="btn-settings" 
+                                        matTooltip="Edit"
+                                        matTooltipClass="guardian-tooltip" 
+                                        matTooltipPosition="above">
+                                        <svg fill="none" height="24" viewBox="0 0 24 24" width="24" xmlns="http://www.w3.org/2000/svg">
+                                            <path class="color-primary" clip-rule="evenodd"
+                                                d="M16.5084 6.31676C16.8031 6.03714 17.1971 5.8857 17.6038 5.89575C18.0105 5.9058 18.3966 6.07652 18.677 6.37035C18.9574 6.66418 19.1093 7.05705 19.0992 7.46253C19.0892 7.86802 18.9179 8.25291 18.6232 8.53252L8.08714 18.5537L5.37201 18.9094L6.48508 15.8059L16.5075 6.31771L16.5084 6.31676ZM20.0522 5.0628C19.4242 4.40569 18.5605 4.02384 17.6505 4.00108C16.7405 3.97832 15.8586 4.3165 15.1984 4.94139L5.00859 14.586C4.90058 14.6882 4.81814 14.8143 4.7679 14.9541L3.05549 19.7318C3.00064 19.8848 2.98614 20.0494 3.01339 20.2096C3.04063 20.3698 3.10871 20.5204 3.21109 20.6468C3.31346 20.7733 3.44671 20.8714 3.59804 20.9317C3.74938 20.9921 3.91373 21.0126 4.07533 20.9915L8.64177 20.3939C8.84179 20.3679 9.02835 20.2792 9.17452 20.1406L19.9351 9.90599C20.5946 9.27903 20.9773 8.4166 20.999 7.50836C21.0208 6.60012 20.6808 5.72045 20.0522 5.0628ZM13.466 19.1029C13.2137 19.1029 12.9717 19.2029 12.7933 19.3808C12.6149 19.5586 12.5147 19.7999 12.5147 20.0515C12.5147 20.303 12.6149 20.5443 12.7933 20.7222C12.9717 20.9001 13.2137 21 13.466 21H19.1741C19.4264 21 19.6684 20.9001 19.8468 20.7222C20.0252 20.5443 20.1254 20.303 20.1254 20.0515C20.1254 19.7999 20.0252 19.5586 19.8468 19.3808C19.6684 19.2029 19.4264 19.1029 19.1741 19.1029H13.466Z"
+                                                fill-rule="evenodd" />
+                                        </svg>
+                                    </div>
+                                    <div 
+                                        *ngIf="!ifCanEdit(schema)"
+                                        class="btn-settings" 
+                                        matTooltip="Edit"
+                                        matTooltipClass="guardian-tooltip" 
+                                        matTooltipPosition="above">
+                                        <svg fill="none" height="24" viewBox="0 0 24 24" width="24" xmlns="http://www.w3.org/2000/svg">
+                                            <path class="color-grey" clip-rule="evenodd"
+                                                d="M16.5084 6.31676C16.8031 6.03714 17.1971 5.8857 17.6038 5.89575C18.0105 5.9058 18.3966 6.07652 18.677 6.37035C18.9574 6.66418 19.1093 7.05705 19.0992 7.46253C19.0892 7.86802 18.9179 8.25291 18.6232 8.53252L8.08714 18.5537L5.37201 18.9094L6.48508 15.8059L16.5075 6.31771L16.5084 6.31676ZM20.0522 5.0628C19.4242 4.40569 18.5605 4.02384 17.6505 4.00108C16.7405 3.97832 15.8586 4.3165 15.1984 4.94139L5.00859 14.586C4.90058 14.6882 4.81814 14.8143 4.7679 14.9541L3.05549 19.7318C3.00064 19.8848 2.98614 20.0494 3.01339 20.2096C3.04063 20.3698 3.10871 20.5204 3.21109 20.6468C3.31346 20.7733 3.44671 20.8714 3.59804 20.9317C3.74938 20.9921 3.91373 21.0126 4.07533 20.9915L8.64177 20.3939C8.84179 20.3679 9.02835 20.2792 9.17452 20.1406L19.9351 9.90599C20.5946 9.27903 20.9773 8.4166 20.999 7.50836C21.0208 6.60012 20.6808 5.72045 20.0522 5.0628ZM13.466 19.1029C13.2137 19.1029 12.9717 19.2029 12.7933 19.3808C12.6149 19.5586 12.5147 19.7999 12.5147 20.0515C12.5147 20.303 12.6149 20.5443 12.7933 20.7222C12.9717 20.9001 13.2137 21 13.466 21H19.1741C19.4264 21 19.6684 20.9001 19.8468 20.7222C20.0252 20.5443 20.1254 20.303 20.1254 20.0515C20.1254 19.7999 20.0252 19.5586 19.8468 19.3808C19.6684 19.2029 19.4264 19.1029 19.1741 19.1029H13.466Z"
+                                                fill-rule="evenodd" />
+                                        </svg>
+                                    </div>
+                                </div>
+                                <div>
+                                    <div 
+                                        class="btn-settings" 
+                                        [matMenuTriggerFor]="schemaMenu"
+                                        [matMenuTriggerData]="{ schema }"
+                                        matTooltip="Menu"
+                                        matTooltipClass="guardian-tooltip" 
+                                        matTooltipPosition="above">
+                                        <svg fill="none" height="24" viewBox="0 0 24 24" width="24" xmlns="http://www.w3.org/2000/svg">
+                                            <path class="color-primary" clip-rule="evenodd"
+                                                d="m 20,12 c 0,0.6227 -0.5048,1.1275 -1.1275,1.1275 H 5.12752 C 4.50481,13.1275 4,12.6227 4,12 4,11.3773 4.50481,10.8725 5.12752,10.8725 H 18.8725 C 19.4952,10.8725 20,11.3773 20,12 Z"
+                                                fill-rule="evenodd" />
+                                            <path class="color-primary" clip-rule="evenodd"
+                                                d="m 20,18.5005 c 0,0.6227 -0.5048,1.1275 -1.1275,1.1275 H 5.12752 C 4.50481,19.628 4,19.1232 4,18.5005 4,17.8778 4.50481,17.373 5.12752,17.373 H 18.8725 c 0.6227,0 1.1275,0.5048 1.1275,1.1275 z"
+                                                fill-rule="evenodd" />
+                                            <path class="color-primary" clip-rule="evenodd"
+                                                d="M 20,5.5005 C 20,6.1232 19.4952,6.628 18.8725,6.628 H 5.12752 C 4.50481,6.628 4,6.1232 4,5.5005 4,4.8778 4.50481,4.373 5.12752,4.373 H 18.8725 C 19.4952,4.373 20,4.8778 20,5.5005 Z"
+                                                fill-rule="evenodd" />
+                                        </svg>
+                                    </div>
+                                </div>
                             </div>
-                            <div *ngSwitchCase="'UNPUBLISHED'">
-                                <span class="schema-status status-UNPUBLISHED"
-                                >Unpublished</span
-                                >
+                        </td>
+                    </ng-container>
+                    <ng-container *ngIf="type === 'module'">
+                        <td [pTooltip]="schema.name" class="text-truncate" style="min-width: 140px; max-width: 150px;">
+                            {{ schema.name }}
+                        </td>
+                        <td style="min-width: 140px;">
+                            <span [ngSwitch]="schema.status">
+                                <div *ngSwitchCase="'DRAFT'">
+                                    <span class="schema-status status-DRAFT">Draft</span>
+                                </div>
+                                <div *ngSwitchCase="'PUBLISHED'">
+                                    <span class="schema-status status-PUBLISHED">Published</span>
+                                </div>
+                                <div *ngSwitchCase="'UNPUBLISHED'">
+                                    <span class="schema-status status-UNPUBLISHED">Unpublished</span>
+                                </div>
+                                <div *ngSwitchDefault>
+                                    <span class="schema-status">{{schema.status}}</span>
+                                </div>
+                            </span>
+                        </td>
+                        <td class="last-schema-grid-cell" style="min-width: 140px;">
+                            <div class="operations-row-container">
+                                <div>
+                                    <div 
+                                        (click)="onPublish(schema)" 
+                                        *ngIf="schema.status == 'DRAFT'"
+                                        [attr.disabled]="schema.topicId === 'draft'" 
+                                        class="btn-approve">
+                                        Publish
+                                    </div>
+                                    <div 
+                                        (click)="onPublish(schema)" 
+                                        *ngIf="schema.status == 'UNPUBLISHED'"
+                                        [attr.disabled]="schema.topicId === 'draft'" 
+                                        class="btn-approve">
+                                        Publish
+                                    </div>
+                                </div>
                             </div>
-                            <div *ngSwitchDefault>
-                                <span class="schema-status">{{
-                                        schema.status
-                                    }}</span>
+                        </td>
+                        <th class="header-cell-text" style="min-width: 140px;">
+                        </th>
+                    </ng-container>
+                    <ng-container *ngIf="type === 'tool'">
+                        <td class="first-schema-grid-cell text-truncate" style="min-width: 140px; max-width: 150px;">
+                            <a [queryParams]="{toolId: toolIdByTopic[schema.topicId]}"
+                                [routerLink]="'/policy-configuration'">
+                                {{ toolNameByTopic[schema.topicId] }}
+                            </a>
+                        </td>
+                        <td [pTooltip]="schema.name" class="text-truncate" style="min-width: 140px; max-width: 150px;">
+                            {{ schema.name }}
+                        </td>
+                        <td style="min-width: 140px;">
+                            <span [ngSwitch]="schema.status">
+                                <div *ngSwitchCase="'DRAFT'">
+                                    <span class="schema-status status-DRAFT">Draft</span>
+                                </div>
+                                <div *ngSwitchCase="'PUBLISHED'">
+                                    <span class="schema-status status-PUBLISHED">Published</span>
+                                </div>
+                                <div *ngSwitchCase="'UNPUBLISHED'">
+                                    <span class="schema-status status-UNPUBLISHED">Unpublished</span>
+                                </div>
+                                <div *ngSwitchDefault>
+                                    <span class="schema-status">{{schema.status}}</span>
+                                </div>
+                            </span>
+                        </td>
+                        <td class="last-schema-grid-cell" style="min-width: 140px;">
+                            <div class="operations-row-container">
+                                <div>
+                                    <div 
+                                        (click)="onPublish(schema)" 
+                                        *ngIf="schema.status == 'DRAFT'"
+                                        [attr.disabled]="schema.topicId === 'draft'" 
+                                        class="btn-approve">
+                                        Publish
+                                    </div>
+                                    <div 
+                                        (click)="onPublish(schema)" 
+                                        *ngIf="schema.status == 'UNPUBLISHED'"
+                                        [attr.disabled]="schema.topicId === 'draft'" 
+                                        class="btn-approve">
+                                        Publish
+                                    </div>
+                                </div>
                             </div>
-                        </span>
-                    </td>
-                    <td *ngIf="type === 'system'" style="min-width: 140px;">
-                        <span>
-                            <div *ngIf="!schema.active">
-                                <span class="schema-status status-DRAFT"
-                                >Inactive</span
-                                >
+                        </td>
+                        <th class="header-cell-text" style="min-width: 140px;">
+                        </th>
+                    </ng-container>
+                    <ng-container *ngIf="type === 'system'">
+                        <td [pTooltip]="schema.name" class="text-truncate" style="min-width: 140px; max-width: 150px;">
+                            {{ schema.name }}
+                        </td>
+                        <td style="min-width: 140px;">
+                            {{ schema.owner }}
+                        </td>
+                        <td style="min-width: 140px;">
+                            {{ schema.entity }}
+                        </td>
+                        <td style="min-width: 140px;">
+                            <span>
+                                <div *ngIf="!schema.active">
+                                    <span class="schema-status status-DRAFT">Inactive</span>
+                                </div>
+                                <div *ngIf="schema.active">
+                                    <span class="schema-status status-PUBLISHED">Active</span>
+                                </div>
+                            </span>
+                        </td>
+                        <td class="last-schema-grid-cell" style="min-width: 140px;">
+                            <div class="operations-row-container">
+                                <div>
+                                    <div (click)="onActive(schema)" *ngIf="!schema.active" class="btn-approve">
+                                        Active
+                                    </div>
+                                </div>
                             </div>
-                            <div *ngIf="schema.active">
-                                <span class="schema-status status-PUBLISHED"
-                                >Active</span
-                                >
+                        </td>
+                        <th class="header-cell-text" style="min-width: 140px;">
+                        </th>
+                    </ng-container>
+                    <ng-container *ngIf="type === 'tag'">
+                        <td [pTooltip]="schema.name" class="text-truncate" style="min-width: 140px; max-width: 150px;">
+                            {{ schema.name }}
+                        </td>
+                        <td style="min-width: 140px;">
+                            {{ schema.owner }}
+                        </td>
+                        <td style="min-width: 140px;">
+                            <span [ngSwitch]="schema.status">
+                                <div *ngSwitchCase="'DRAFT'">
+                                    <span class="schema-status status-DRAFT">Draft</span>
+                                </div>
+                                <div *ngSwitchCase="'PUBLISHED'">
+                                    <span class="schema-status status-PUBLISHED">Published</span>
+                                </div>
+                                <div *ngSwitchCase="'UNPUBLISHED'">
+                                    <span class="schema-status status-UNPUBLISHED">Unpublished</span>
+                                </div>
+                                <div *ngSwitchDefault>
+                                    <span class="schema-status">{{schema.status}}</span>
+                                </div>
+                            </span>
+                        </td>
+                        <td class="last-schema-grid-cell" style="min-width: 140px;">
+                            <div class="operations-row-container">
+                                <div>
+                                    <div 
+                                        (click)="onPublishTagSchema(schema)" 
+                                        *ngIf="schema.status == 'DRAFT'"
+                                        [attr.disabled]="schema.topicId === 'draft'" 
+                                        class="btn-approve">
+                                        Publish
+                                    </div>
+                                    <div 
+                                        (click)="onPublishTagSchema(schema)" 
+                                        *ngIf="schema.status == 'UNPUBLISHED'"
+                                        [attr.disabled]="schema.topicId === 'draft'" 
+                                        class="btn-approve">
+                                        Publish
+                                    </div>
+                                </div>
                             </div>
-                        </span>
-                    </td>
-                    <td class="last-schema-grid-cell" style="min-width: 140px;">
-                        <div class="operations-row-container">
-                            <!--                         operation-->
-                            <div *ngIf="type === 'policy' || type === 'module' || type === 'tool'">
-                                <div
-                                        (click)="onPublish(schema)"
-                                        *ngIf="schema.status == 'DRAFT'"
-                                        [attr.disabled]="schema.topicId === 'draft'"
-                                        class="btn-approve"
-                                >
-                                    Publish
-                                </div>
-                                <div
-                                        (click)="onPublish(schema)"
-                                        *ngIf="schema.status == 'UNPUBLISHED'"
-                                        [attr.disabled]="schema.topicId === 'draft'"
-                                        class="btn-approve"
-                                >
-                                    Publish
-                                </div>
-                            </div>
-
-                            <!--                        activeOperation-->
-                            <div *ngIf="type === 'system'">
-                                <div
-                                        (click)="onActive(schema)"
-                                        *ngIf="!schema.active"
-                                        class="btn-approve"
-                                >
-                                    Active
-                                </div>
-                            </div>
-
-                            <!--                        tagOperation-->
-                            <div *ngIf="type === 'tag'">
-                                <div
-                                        (click)="onPublishTagSchema(schema)"
-                                        *ngIf="schema.status == 'DRAFT'"
-                                        class="btn-approve"
-                                >
-                                    Publish
-                                </div>
-                            </div>
-
-                            <!--                        document-->
-                            <div style="margin-left: auto;">
-                                <div
-                                        (click)="onOpenDocument(schema)"
-                                        class="btn-settings"
-                                        matTooltip="Document"
-                                        matTooltipClass="guardian-tooltip"
-                                        matTooltipPosition="above"
-                                >
-                                    <svg fill="none" height="24" viewBox="0 0 24 24" width="24"
-                                         xmlns="http://www.w3.org/2000/svg">
-                                        <path class="color-primary" clip-rule="evenodd"
-                                              d="M7.36842 3C6.06037 3 5 4.09894 5 5.45455V18.5455C5 19.9011 6.06038 21 7.36842 21H17.6316C18.9397 21 20 19.9011 20 18.5455V10.3636C20 10.1466 19.9168 9.93853 19.7688 9.78509L13.453 3.23966C13.3774 3.16136 13.2881 3.10055 13.191 3.05979C13.0978 3.02068 12.9973 3 12.8947 3H7.36842ZM12.1053 4.63636H7.36842C6.9324 4.63636 6.57895 5.00267 6.57895 5.45455V18.5455C6.57895 18.9973 6.93241 19.3636 7.36842 19.3636H17.6316C18.0676 19.3636 18.4211 18.9973 18.4211 18.5455V11.1818H12.8947C12.4587 11.1818 12.1053 10.8155 12.1053 10.3636V4.63636ZM17.3046 9.54548L13.6842 5.79347V9.54548H17.3046Z"
-                                              fill-rule="evenodd"/>
-                                    </svg>
-                                </div>
-                            </div>
-
-                            <!--                        export-->
-                            <div
-                                    *ngIf="type === 'policy' || type === 'module' || type === 'tool'"
-                            >
-                                <div
-                                        (click)="onExport(schema)"
-                                        class="btn-settings"
-                                        matTooltip="Export"
-                                        matTooltipClass="guardian-tooltip"
-                                        matTooltipPosition="above"
-                                >
-                                    <svg fill="none" height="24" viewBox="0 0 24 24" width="24"
-                                         xmlns="http://www.w3.org/2000/svg">
-                                        <path class="color-primary" clip-rule="evenodd"
-                                              d="M11.0001 15C11.0001 15.5523 11.4478 16 12.0001 16C12.5524 16 13.0001 15.5523 13.0001 15V6.41418L15.293 8.70715C15.6836 9.09768 16.3167 9.09768 16.7073 8.70715C17.0978 8.31663 17.0978 7.68346 16.7073 7.29294L12.7073 3.29294L12.7072 3.29295C12.5263 3.11195 12.2762 3 12.0001 3C11.7239 3 11.4739 3.11195 11.2929 3.29295L11.2929 3.29294L7.29289 7.29294C6.90237 7.68346 6.90237 8.31663 7.29289 8.70715C7.68342 9.09768 8.31658 9.09768 8.70711 8.70715L11.0001 6.41419V15ZM5 14.5C5 13.9477 4.55228 13.5 4 13.5C3.44772 13.5 3 13.9477 3 14.5V18C3 19.6569 4.34315 21 6 21H18C19.6569 21 21 19.6569 21 18V14.5C21 13.9477 20.5523 13.5 20 13.5C19.4477 13.5 19 13.9477 19 14.5V18C19 18.5523 18.5523 19 18 19H6C5.44772 19 5 18.5523 5 18V14.5Z"
-                                              fill-rule="evenodd"/>
-                                    </svg>
-                                </div>
-                            </div>
-=======
-        <table mat-table [dataSource]="page" class="schemas-table" [attr.system]="isSystem">
-            <ng-container matColumnDef="selected">
-                <th mat-header-cell *matHeaderCellDef>
-                    <mat-checkbox class="example-margin" [checked]="selectedAll" color="primary"
-                        (change)="selectAll($event.checked)">
-                    </mat-checkbox>
-                </th>
-                <td mat-cell *matCellDef="let element">
-                    <mat-checkbox class="example-margin" [(ngModel)]="element._selected" color="primary"
-                        [disabled]="!element.messageId" (change)="selectItem()">
-                    </mat-checkbox>
-                </td>
-            </ng-container>
-            <ng-container matColumnDef="uuid">
-                <th *matHeaderCellDef mat-header-cell>ID</th>
-                <td mat-cell *matCellDef="let element">{{element.uuid}}</td>
-            </ng-container>
-            <ng-container matColumnDef="policy">
-                <th *matHeaderCellDef mat-header-cell>Policy</th>
-                <td mat-cell *matCellDef="let element">
-                    <a 
-                        *ngIf="element.__policyId"
-                        class="policy-link" 
-                        [routerLink]="['/policy-configuration']" 
-                        [queryParams]="{ policyId: element.__policyId }">{{element.__policyName}}</a>
-                </td>
-            </ng-container>
-            <ng-container matColumnDef="module">
-                <th *matHeaderCellDef mat-header-cell>Module</th>
-                <td *matCellDef="let element" mat-cell>{{moduleNameByTopic[element.topicId]}}</td>
-            </ng-container>
-            <ng-container matColumnDef="tool">
-                <th *matHeaderCellDef mat-header-cell>Tool</th>
-                <td *matCellDef="let element" mat-cell>
-                    <a 
-                        *ngIf="element.__toolId"
-                        class="policy-link" 
-                        [routerLink]="['/policy-configuration']" 
-                        [queryParams]="{ toolId: element.__toolId }">{{element.__toolName}}</a>
-                </td>
-            </ng-container>
-            <ng-container matColumnDef="type">
-                <th *matHeaderCellDef mat-header-cell>Name</th>
-                <td mat-cell *matCellDef="let element">{{element.name}}</td>
-            </ng-container>
-            <ng-container matColumnDef="topic">
-                <th *matHeaderCellDef mat-header-cell>Topic</th>
-                <td mat-cell *matCellDef="let element">
-                    <ng-container *ngIf="element.topicId === 'draft'; else topicExplorer">
-                        <span>Draft</span>
-                    </ng-container>
-                    <ng-template #topicExplorer>
-                        <hedera-explorer type="topics" [params]="element.topicId">{{element.topicId}}</hedera-explorer>
-                    </ng-template>
-                </td>
-            </ng-container>
-            <ng-container matColumnDef="version">
-                <th mat-header-cell *matHeaderCellDef> Version </th>
-                <td mat-cell *matCellDef="let element">{{element.version || element.sourceVersion}}</td>
-            </ng-container>
-            <ng-container matColumnDef="owner">
-                <th mat-header-cell *matHeaderCellDef> Owner </th>
-                <td mat-cell *matCellDef="let element">{{element.owner}}</td>
-            </ng-container>
-            <ng-container matColumnDef="entity">
-                <th mat-header-cell *matHeaderCellDef> Entity </th>
-                <td mat-cell *matCellDef="let element">{{element.entity}}</td>
-            </ng-container>
-            <ng-container matColumnDef="tags">
-                <th mat-header-cell *matHeaderCellDef> Tags </th>
-                <td mat-cell *matCellDef="let element">
-                    <tags-explorer 
-                        [data]="element._tags" 
-                        [owner]="owner" 
-                        [target]="element.id" 
-                        [entity]="tagEntity"
-                        [schemas]="tagSchemas" 
-                        [service]="tagsService"></tags-explorer>
-                </td>
-            </ng-container>
-            <ng-container matColumnDef="status">
-                <th mat-header-cell *matHeaderCellDef> Status </th>
-                <td mat-cell *matCellDef="let element">
-                    <span [ngSwitch]="element.status">
-                        <div *ngSwitchCase="'DRAFT'">
-                            <span class="schema-status status-DRAFT">Draft</span>
-                        </div>
-                        <div *ngSwitchCase="'PUBLISHED'">
-                            <span class="schema-status status-PUBLISHED">Published</span>
-                        </div>
-                        <div *ngSwitchCase="'UNPUBLISHED'">
-                            <span class="schema-status status-UNPUBLISHED">Unpublished</span>
-                        </div>
-                        <div *ngSwitchDefault>
-                            <span class="schema-status">{{element.status}}</span>
-                        </div>
-                    </span>
-                </td>
-            </ng-container>
-            <ng-container matColumnDef="active">
-                <th mat-header-cell *matHeaderCellDef> Status </th>
-                <td mat-cell *matCellDef="let element">
-                    <span>
-                        <div *ngIf="!element.active">
-                            <span class="schema-status status-DRAFT">Inactive</span>
-                        </div>
-                        <div *ngIf="element.active">
-                            <span class="schema-status status-PUBLISHED">Active</span>
-                        </div>
-                    </span>
-                </td>
-            </ng-container>
-            <ng-container matColumnDef="operation">
-                <th mat-header-cell *matHeaderCellDef> Operations </th>
-                <td mat-cell *matCellDef="let element">
-                    <div 
-                        *ngIf="element.status === 'DRAFT'" 
-                        [attr.disabled]="element.topicId === 'draft'"
-                        class="btn-approve" 
-                        (click)="onPublish(element)">
-                        Publish
-                    </div>
-                    <div 
-                        *ngIf="element.status === 'UNPUBLISHED'" 
-                        [attr.disabled]="element.topicId === 'draft'"
-                        class="btn-approve" 
-                        (click)="onPublish(element)">
-                        Publish
-                    </div>
-                </td>
-            </ng-container>
-            <ng-container matColumnDef="tagOperation">
-                <th mat-header-cell *matHeaderCellDef> Operations </th>
-                <td mat-cell *matCellDef="let element">
-                    <div 
-                        *ngIf="element.status === 'DRAFT'" 
-                        [attr.disabled]="element.topicId === 'draft'"
-                        class="btn-approve" 
-                        (click)="onPublishTagSchema(element)">
-                        Publish
-                    </div>
-                    <div 
-                        *ngIf="element.status === 'UNPUBLISHED'" 
-                        [attr.disabled]="element.topicId === 'draft'"
-                        class="btn-approve" 
-                        (click)="onPublishTagSchema(element)">
-                        Publish
-                    </div>
-                </td>
-            </ng-container>
-            <ng-container matColumnDef="activeOperation">
-                <th mat-header-cell *matHeaderCellDef> Operations </th>
-                <td mat-cell *matCellDef="let element">
-                    <div *ngIf="!element.active" class="btn-approve" (click)="onActive(element)">Active</div>
-                </td>
-            </ng-container>
-
-            <ng-container matColumnDef="menu">
-                <th mat-header-cell *matHeaderCellDef>Operations</th>
-                <td mat-cell *matCellDef="let element">
-                    <div class="commands-line">
-                        <div
-                            *ngIf="ifCanEdit(element)"
-                            class="btn-settings" 
-                            (click)="onEditSchema(element)"
-                            matTooltip="Edit" 
-                            matTooltipPosition="above"
-                            matTooltipClass="guardian-tooltip">
-                            <mat-icon>edit</mat-icon>
-                        </div>
-                        <div
-                            *ngIf="!ifCanEdit(element)"
-                            class="btn-settings btn-settings-des" 
-                            matTooltip="Edit"
-                            matTooltipPosition="above"
-                            matTooltipClass="guardian-tooltip">
-                            <mat-icon>edit</mat-icon>
-                        </div>
-                        <div class="btn-settings" 
-                            [matMenuTriggerFor]="schemaMenu"
-                            [matMenuTriggerData]="{ element }">
-                            <mat-icon>more_vert</mat-icon>
-                        </div>
-                    </div>
-                </td>
-            </ng-container>
->>>>>>> ca3398bf
-
-                            <!--                        edit-->
-                            <div *ngIf="type === 'policy' || type === 'module' || type === 'tool'">
-                                <div
-                                        (click)="onEditDocument(schema)"
-                                        *ngIf="schema.status == 'DRAFT'"
-                                        class="btn-settings"
-                                        matTooltip="Edit"
-                                        matTooltipClass="guardian-tooltip"
-                                        matTooltipPosition="above"
-                                >
-                                    <svg fill="none" height="24" viewBox="0 0 24 24" width="24"
-                                         xmlns="http://www.w3.org/2000/svg">
-                                        <path class="color-primary" clip-rule="evenodd"
-                                              d="M16.5084 6.31676C16.8031 6.03714 17.1971 5.8857 17.6038 5.89575C18.0105 5.9058 18.3966 6.07652 18.677 6.37035C18.9574 6.66418 19.1093 7.05705 19.0992 7.46253C19.0892 7.86802 18.9179 8.25291 18.6232 8.53252L8.08714 18.5537L5.37201 18.9094L6.48508 15.8059L16.5075 6.31771L16.5084 6.31676ZM20.0522 5.0628C19.4242 4.40569 18.5605 4.02384 17.6505 4.00108C16.7405 3.97832 15.8586 4.3165 15.1984 4.94139L5.00859 14.586C4.90058 14.6882 4.81814 14.8143 4.7679 14.9541L3.05549 19.7318C3.00064 19.8848 2.98614 20.0494 3.01339 20.2096C3.04063 20.3698 3.10871 20.5204 3.21109 20.6468C3.31346 20.7733 3.44671 20.8714 3.59804 20.9317C3.74938 20.9921 3.91373 21.0126 4.07533 20.9915L8.64177 20.3939C8.84179 20.3679 9.02835 20.2792 9.17452 20.1406L19.9351 9.90599C20.5946 9.27903 20.9773 8.4166 20.999 7.50836C21.0208 6.60012 20.6808 5.72045 20.0522 5.0628ZM13.466 19.1029C13.2137 19.1029 12.9717 19.2029 12.7933 19.3808C12.6149 19.5586 12.5147 19.7999 12.5147 20.0515C12.5147 20.303 12.6149 20.5443 12.7933 20.7222C12.9717 20.9001 13.2137 21 13.466 21H19.1741C19.4264 21 19.6684 20.9001 19.8468 20.7222C20.0252 20.5443 20.1254 20.303 20.1254 20.0515C20.1254 19.7999 20.0252 19.5586 19.8468 19.3808C19.6684 19.2029 19.4264 19.1029 19.1741 19.1029H13.466Z"
-                                              fill-rule="evenodd"/>
-                                    </svg>
-                                </div>
-                                <div
-                                        (click)="onNewVersion(schema)"
-                                        *ngIf="
-                                        schema.status != 'DRAFT' &&
-                                        schema.isCreator
-                                    "
-                                        class="btn-settings"
-                                        matTooltip="New Version"
-                                        matTooltipClass="guardian-tooltip"
-                                        matTooltipPosition="above"
-                                >
-                                    <svg fill="none" height="24" viewBox="0 0 24 24" width="24"
-                                         xmlns="http://www.w3.org/2000/svg">
-                                        <path class="color-primary"
-                                              d="M20 12C20 12.6227 19.4952 13.1275 18.8725 13.1275H13.1275V18.8725C13.1275 19.4952 12.6227 20 12 20C11.3773 20 10.8725 19.4952 10.8725 18.8725V13.1275H5.12752C4.50481 13.1275 4 12.6227 4 12C4 11.3773 4.50481 10.8725 5.12752 10.8725H10.8725V5.12752C10.8725 4.50481 11.3773 4 12 4C12.6227 4 13.1275 4.50481 13.1275 5.12752V10.8725H18.8725C19.4952 10.8725 20 11.3773 20 12Z"/>
-                                    </svg>
-                                </div>
-                                <div
-                                        (click)="onCloneSchema(schema)"
-                                        *ngIf="
-                                        schema.status != 'DRAFT' &&
-                                        !schema.isCreator
-                                    "
-                                        class="btn-settings"
-                                        matTooltip="Copy Schema"
-                                        matTooltipClass="guardian-tooltip"
-                                        matTooltipPosition="above"
-                                >
-                                    <svg fill="none" height="24" viewBox="0 0 24 24" width="24"
-                                         xmlns="http://www.w3.org/2000/svg">
-                                        <path class="color-primary"
-                                              d="M20 12C20 12.6227 19.4952 13.1275 18.8725 13.1275H13.1275V18.8725C13.1275 19.4952 12.6227 20 12 20C11.3773 20 10.8725 19.4952 10.8725 18.8725V13.1275H5.12752C4.50481 13.1275 4 12.6227 4 12C4 11.3773 4.50481 10.8725 5.12752 10.8725H10.8725V5.12752C10.8725 4.50481 11.3773 4 12 4C12.6227 4 13.1275 4.50481 13.1275 5.12752V10.8725H18.8725C19.4952 10.8725 20 11.3773 20 12Z"/>
-                                    </svg>
-                                </div>
-                            </div>
-
-                            <!--                        delete-->
-                            <div *ngIf="type === 'policy' || type === 'module' || type === 'tool'">
-                                <div
-                                        (click)="deleteSchema(schema)"
-                                        *ngIf="schema.status == 'DRAFT'"
-                                        class="btn-settings btn-delete"
-                                        matTooltip="Delete"
-                                        matTooltipClass="guardian-tooltip"
-                                        matTooltipPosition="above"
-                                >
-                                    <svg fill="none" height="24" viewBox="0 0 24 24" width="24"
-                                         xmlns="http://www.w3.org/2000/svg">
-                                        <path class="color-accent-red" clip-rule="evenodd"
-                                              d="M10 4C9.44771 4 9 4.44771 9 5V6H15V5C15 4.44771 14.5523 4 14 4H10ZM17 6V5C17 3.34315 15.6569 2 14 2H10C8.34315 2 7 3.34315 7 5V6H5C4.44772 6 4 6.44771 4 7C4 7.55228 4.44772 8 5 8V18C5 19.6569 6.34315 21 8 21H16C17.6569 21 19 19.6569 19 18V8C19.5523 8 20 7.55228 20 7C20 6.44771 19.5523 6 19 6H17ZM17 8H7V18C7 18.5523 7.4477 19 8 19H16C16.5523 19 17 18.5523 17 18V8ZM10 10C10.5523 10 11 10.4477 11 11V16C11 16.5523 10.5523 17 10 17C9.44772 17 9 16.5523 9 16V11C9 10.4477 9.44772 10 10 10ZM14 10C14.5523 10 15 10.4477 15 11V16C15 16.5523 14.5523 17 14 17C13.4477 17 13 16.5523 13 16V11C13 10.4477 13.4477 10 14 10Z"
-                                              fill-rule="evenodd"/>
-                                    </svg>
-                                </div>
-                                <div
-                                        *ngIf="schema.status != 'DRAFT'"
-                                        class="btn-settings btn-delete-des"
-                                >
-                                    <svg fill="none" height="24" viewBox="0 0 24 24" width="24"
-                                         xmlns="http://www.w3.org/2000/svg">
-                                        <path class="color-grey" clip-rule="evenodd"
-                                              d="M10 4C9.44771 4 9 4.44771 9 5V6H15V5C15 4.44771 14.5523 4 14 4H10ZM17 6V5C17 3.34315 15.6569 2 14 2H10C8.34315 2 7 3.34315 7 5V6H5C4.44772 6 4 6.44771 4 7C4 7.55228 4.44772 8 5 8V18C5 19.6569 6.34315 21 8 21H16C17.6569 21 19 19.6569 19 18V8C19.5523 8 20 7.55228 20 7C20 6.44771 19.5523 6 19 6H17ZM17 8H7V18C7 18.5523 7.4477 19 8 19H16C16.5523 19 17 18.5523 17 18V8ZM10 10C10.5523 10 11 10.4477 11 11V16C11 16.5523 10.5523 17 10 17C9.44772 17 9 16.5523 9 16V11C9 10.4477 9.44772 10 10 10ZM14 10C14.5523 10 15 10.4477 15 11V16C15 16.5523 14.5523 17 14 17C13.4477 17 13 16.5523 13 16V11C13 10.4477 13.4477 10 14 10Z"
-                                              fill-rule="evenodd"/>
-                                    </svg>
-                                </div>
-                            </div>
-
-                            <!--                        editSystem-->
-                            <div *ngIf="type === 'system'">
-                                <div
-                                        (click)="onEditDocument(schema)"
-                                        *ngIf="!schema.readonly && !schema.active"
-                                        class="btn-settings"
-                                        matTooltip="Edit"
-                                        matTooltipClass="guardian-tooltip"
-                                        matTooltipPosition="above"
-                                >
-                                    <svg fill="none" height="24" viewBox="0 0 24 24" width="24"
-                                         xmlns="http://www.w3.org/2000/svg">
-                                        <path class="color-primary" clip-rule="evenodd"
-                                              d="M16.5084 6.31676C16.8031 6.03714 17.1971 5.8857 17.6038 5.89575C18.0105 5.9058 18.3966 6.07652 18.677 6.37035C18.9574 6.66418 19.1093 7.05705 19.0992 7.46253C19.0892 7.86802 18.9179 8.25291 18.6232 8.53252L8.08714 18.5537L5.37201 18.9094L6.48508 15.8059L16.5075 6.31771L16.5084 6.31676ZM20.0522 5.0628C19.4242 4.40569 18.5605 4.02384 17.6505 4.00108C16.7405 3.97832 15.8586 4.3165 15.1984 4.94139L5.00859 14.586C4.90058 14.6882 4.81814 14.8143 4.7679 14.9541L3.05549 19.7318C3.00064 19.8848 2.98614 20.0494 3.01339 20.2096C3.04063 20.3698 3.10871 20.5204 3.21109 20.6468C3.31346 20.7733 3.44671 20.8714 3.59804 20.9317C3.74938 20.9921 3.91373 21.0126 4.07533 20.9915L8.64177 20.3939C8.84179 20.3679 9.02835 20.2792 9.17452 20.1406L19.9351 9.90599C20.5946 9.27903 20.9773 8.4166 20.999 7.50836C21.0208 6.60012 20.6808 5.72045 20.0522 5.0628ZM13.466 19.1029C13.2137 19.1029 12.9717 19.2029 12.7933 19.3808C12.6149 19.5586 12.5147 19.7999 12.5147 20.0515C12.5147 20.303 12.6149 20.5443 12.7933 20.7222C12.9717 20.9001 13.2137 21 13.466 21H19.1741C19.4264 21 19.6684 20.9001 19.8468 20.7222C20.0252 20.5443 20.1254 20.303 20.1254 20.0515C20.1254 19.7999 20.0252 19.5586 19.8468 19.3808C19.6684 19.2029 19.4264 19.1029 19.1741 19.1029H13.466Z"
-                                              fill-rule="evenodd"/>
-                                    </svg>
-                                </div>
-                                <div
-                                        *ngIf="schema.readonly || schema.active"
-                                        class="btn-settings btn-delete-des"
-                                >
-                                    <svg fill="none" height="24" viewBox="0 0 24 24" width="24"
-                                         xmlns="http://www.w3.org/2000/svg">
-                                        <path class="color-grey" clip-rule="evenodd"
-                                              d="M16.5084 6.31676C16.8031 6.03714 17.1971 5.8857 17.6038 5.89575C18.0105 5.9058 18.3966 6.07652 18.677 6.37035C18.9574 6.66418 19.1093 7.05705 19.0992 7.46253C19.0892 7.86802 18.9179 8.25291 18.6232 8.53252L8.08714 18.5537L5.37201 18.9094L6.48508 15.8059L16.5075 6.31771L16.5084 6.31676ZM20.0522 5.0628C19.4242 4.40569 18.5605 4.02384 17.6505 4.00108C16.7405 3.97832 15.8586 4.3165 15.1984 4.94139L5.00859 14.586C4.90058 14.6882 4.81814 14.8143 4.7679 14.9541L3.05549 19.7318C3.00064 19.8848 2.98614 20.0494 3.01339 20.2096C3.04063 20.3698 3.10871 20.5204 3.21109 20.6468C3.31346 20.7733 3.44671 20.8714 3.59804 20.9317C3.74938 20.9921 3.91373 21.0126 4.07533 20.9915L8.64177 20.3939C8.84179 20.3679 9.02835 20.2792 9.17452 20.1406L19.9351 9.90599C20.5946 9.27903 20.9773 8.4166 20.999 7.50836C21.0208 6.60012 20.6808 5.72045 20.0522 5.0628ZM13.466 19.1029C13.2137 19.1029 12.9717 19.2029 12.7933 19.3808C12.6149 19.5586 12.5147 19.7999 12.5147 20.0515C12.5147 20.303 12.6149 20.5443 12.7933 20.7222C12.9717 20.9001 13.2137 21 13.466 21H19.1741C19.4264 21 19.6684 20.9001 19.8468 20.7222C20.0252 20.5443 20.1254 20.303 20.1254 20.0515C20.1254 19.7999 20.0252 19.5586 19.8468 19.3808C19.6684 19.2029 19.4264 19.1029 19.1741 19.1029H13.466Z"
-                                              fill-rule="evenodd"/>
-                                    </svg>
-                                </div>
-                            </div>
-
-                            <!--                        deleteSystem-->
-                            <div *ngIf="type === 'system'">
-                                <div
-                                        (click)="deleteSchema(schema)"
-                                        *ngIf="!schema.readonly && !schema.active"
-                                        class="btn-settings btn-delete"
-                                        matTooltip="Delete"
-                                        matTooltipClass="guardian-tooltip"
-                                        matTooltipPosition="above"
-                                >
-                                    <svg fill="none" height="24" viewBox="0 0 24 24" width="24"
-                                         xmlns="http://www.w3.org/2000/svg">
-                                        <path class="color-accent-red" clip-rule="evenodd"
-                                              d="M10 4C9.44771 4 9 4.44771 9 5V6H15V5C15 4.44771 14.5523 4 14 4H10ZM17 6V5C17 3.34315 15.6569 2 14 2H10C8.34315 2 7 3.34315 7 5V6H5C4.44772 6 4 6.44771 4 7C4 7.55228 4.44772 8 5 8V18C5 19.6569 6.34315 21 8 21H16C17.6569 21 19 19.6569 19 18V8C19.5523 8 20 7.55228 20 7C20 6.44771 19.5523 6 19 6H17ZM17 8H7V18C7 18.5523 7.4477 19 8 19H16C16.5523 19 17 18.5523 17 18V8ZM10 10C10.5523 10 11 10.4477 11 11V16C11 16.5523 10.5523 17 10 17C9.44772 17 9 16.5523 9 16V11C9 10.4477 9.44772 10 10 10ZM14 10C14.5523 10 15 10.4477 15 11V16C15 16.5523 14.5523 17 14 17C13.4477 17 13 16.5523 13 16V11C13 10.4477 13.4477 10 14 10Z"
-                                              fill-rule="evenodd"/>
-                                    </svg>
-                                </div>
-                                <div
-                                        *ngIf="schema.readonly || schema.active"
-                                        class="btn-settings btn-delete-des"
-                                >
-                                    <svg fill="none" height="24" viewBox="0 0 24 24" width="24"
-                                         xmlns="http://www.w3.org/2000/svg">
-                                        <path class="color-grey" clip-rule="evenodd"
-                                              d="M10 4C9.44771 4 9 4.44771 9 5V6H15V5C15 4.44771 14.5523 4 14 4H10ZM17 6V5C17 3.34315 15.6569 2 14 2H10C8.34315 2 7 3.34315 7 5V6H5C4.44772 6 4 6.44771 4 7C4 7.55228 4.44772 8 5 8V18C5 19.6569 6.34315 21 8 21H16C17.6569 21 19 19.6569 19 18V8C19.5523 8 20 7.55228 20 7C20 6.44771 19.5523 6 19 6H17ZM17 8H7V18C7 18.5523 7.4477 19 8 19H16C16.5523 19 17 18.5523 17 18V8ZM10 10C10.5523 10 11 10.4477 11 11V16C11 16.5523 10.5523 17 10 17C9.44772 17 9 16.5523 9 16V11C9 10.4477 9.44772 10 10 10ZM14 10C14.5523 10 15 10.4477 15 11V16C15 16.5523 14.5523 17 14 17C13.4477 17 13 16.5523 13 16V11C13 10.4477 13.4477 10 14 10Z"
-                                              fill-rule="evenodd"/>
-                                    </svg>
-                                </div>
-                            </div>
-
-                            <!--                        editTag-->
-                            <div *ngIf="type === 'tag'">
-                                <div
-                                        (click)="onEditDocument(schema)"
-                                        *ngIf="schema.status === 'DRAFT'"
-                                        class="btn-settings"
-                                        matTooltip="Edit"
-                                        matTooltipClass="guardian-tooltip"
-                                        matTooltipPosition="above"
-                                >
-                                    <svg fill="none" height="24" viewBox="0 0 24 24" width="24"
-                                         xmlns="http://www.w3.org/2000/svg">
-                                        <path class="color-primary" clip-rule="evenodd"
-                                              d="M16.5084 6.31676C16.8031 6.03714 17.1971 5.8857 17.6038 5.89575C18.0105 5.9058 18.3966 6.07652 18.677 6.37035C18.9574 6.66418 19.1093 7.05705 19.0992 7.46253C19.0892 7.86802 18.9179 8.25291 18.6232 8.53252L8.08714 18.5537L5.37201 18.9094L6.48508 15.8059L16.5075 6.31771L16.5084 6.31676ZM20.0522 5.0628C19.4242 4.40569 18.5605 4.02384 17.6505 4.00108C16.7405 3.97832 15.8586 4.3165 15.1984 4.94139L5.00859 14.586C4.90058 14.6882 4.81814 14.8143 4.7679 14.9541L3.05549 19.7318C3.00064 19.8848 2.98614 20.0494 3.01339 20.2096C3.04063 20.3698 3.10871 20.5204 3.21109 20.6468C3.31346 20.7733 3.44671 20.8714 3.59804 20.9317C3.74938 20.9921 3.91373 21.0126 4.07533 20.9915L8.64177 20.3939C8.84179 20.3679 9.02835 20.2792 9.17452 20.1406L19.9351 9.90599C20.5946 9.27903 20.9773 8.4166 20.999 7.50836C21.0208 6.60012 20.6808 5.72045 20.0522 5.0628ZM13.466 19.1029C13.2137 19.1029 12.9717 19.2029 12.7933 19.3808C12.6149 19.5586 12.5147 19.7999 12.5147 20.0515C12.5147 20.303 12.6149 20.5443 12.7933 20.7222C12.9717 20.9001 13.2137 21 13.466 21H19.1741C19.4264 21 19.6684 20.9001 19.8468 20.7222C20.0252 20.5443 20.1254 20.303 20.1254 20.0515C20.1254 19.7999 20.0252 19.5586 19.8468 19.3808C19.6684 19.2029 19.4264 19.1029 19.1741 19.1029H13.466Z"
-                                              fill-rule="evenodd"/>
-                                    </svg>
-                                </div>
-                                <div
-                                        *ngIf="schema.status !== 'DRAFT'"
-                                        class="btn-settings btn-delete-des"
-                                >
-                                    <svg fill="none" height="24" viewBox="0 0 24 24" width="24"
-                                         xmlns="http://www.w3.org/2000/svg">
-                                        <path class="color-grey" clip-rule="evenodd"
-                                              d="M16.5084 6.31676C16.8031 6.03714 17.1971 5.8857 17.6038 5.89575C18.0105 5.9058 18.3966 6.07652 18.677 6.37035C18.9574 6.66418 19.1093 7.05705 19.0992 7.46253C19.0892 7.86802 18.9179 8.25291 18.6232 8.53252L8.08714 18.5537L5.37201 18.9094L6.48508 15.8059L16.5075 6.31771L16.5084 6.31676ZM20.0522 5.0628C19.4242 4.40569 18.5605 4.02384 17.6505 4.00108C16.7405 3.97832 15.8586 4.3165 15.1984 4.94139L5.00859 14.586C4.90058 14.6882 4.81814 14.8143 4.7679 14.9541L3.05549 19.7318C3.00064 19.8848 2.98614 20.0494 3.01339 20.2096C3.04063 20.3698 3.10871 20.5204 3.21109 20.6468C3.31346 20.7733 3.44671 20.8714 3.59804 20.9317C3.74938 20.9921 3.91373 21.0126 4.07533 20.9915L8.64177 20.3939C8.84179 20.3679 9.02835 20.2792 9.17452 20.1406L19.9351 9.90599C20.5946 9.27903 20.9773 8.4166 20.999 7.50836C21.0208 6.60012 20.6808 5.72045 20.0522 5.0628ZM13.466 19.1029C13.2137 19.1029 12.9717 19.2029 12.7933 19.3808C12.6149 19.5586 12.5147 19.7999 12.5147 20.0515C12.5147 20.303 12.6149 20.5443 12.7933 20.7222C12.9717 20.9001 13.2137 21 13.466 21H19.1741C19.4264 21 19.6684 20.9001 19.8468 20.7222C20.0252 20.5443 20.1254 20.303 20.1254 20.0515C20.1254 19.7999 20.0252 19.5586 19.8468 19.3808C19.6684 19.2029 19.4264 19.1029 19.1741 19.1029H13.466Z"
-                                              fill-rule="evenodd"/>
-                                    </svg>
-                                </div>
-                            </div>
-
-                            <!--                        deleteTag-->
-                            <div *ngIf="type === 'tag'">
-                                <div
-                                        (click)="deleteSchema(schema)"
-                                        *ngIf="schema.status === 'DRAFT'"
-                                        class="btn-settings btn-delete"
-                                        matTooltip="Delete"
-                                        matTooltipClass="guardian-tooltip"
-                                        matTooltipPosition="above"
-                                >
-                                    <svg fill="none" height="24" viewBox="0 0 24 24" width="24"
-                                         xmlns="http://www.w3.org/2000/svg">
-                                        <path class="color-accent-red" clip-rule="evenodd"
-                                              d="M10 4C9.44771 4 9 4.44771 9 5V6H15V5C15 4.44771 14.5523 4 14 4H10ZM17 6V5C17 3.34315 15.6569 2 14 2H10C8.34315 2 7 3.34315 7 5V6H5C4.44772 6 4 6.44771 4 7C4 7.55228 4.44772 8 5 8V18C5 19.6569 6.34315 21 8 21H16C17.6569 21 19 19.6569 19 18V8C19.5523 8 20 7.55228 20 7C20 6.44771 19.5523 6 19 6H17ZM17 8H7V18C7 18.5523 7.4477 19 8 19H16C16.5523 19 17 18.5523 17 18V8ZM10 10C10.5523 10 11 10.4477 11 11V16C11 16.5523 10.5523 17 10 17C9.44772 17 9 16.5523 9 16V11C9 10.4477 9.44772 10 10 10ZM14 10C14.5523 10 15 10.4477 15 11V16C15 16.5523 14.5523 17 14 17C13.4477 17 13 16.5523 13 16V11C13 10.4477 13.4477 10 14 10Z"
-                                              fill-rule="evenodd"/>
-                                    </svg>
-                                </div>
-                                <div
-                                        *ngIf="schema.status !== 'DRAFT'"
-                                        class="btn-settings btn-delete-des"
-                                >
-                                    <svg fill="none" height="24" viewBox="0 0 24 24" width="24"
-                                         xmlns="http://www.w3.org/2000/svg">
-                                        <path class="color-grey" clip-rule="evenodd"
-                                              d="M10 4C9.44771 4 9 4.44771 9 5V6H15V5C15 4.44771 14.5523 4 14 4H10ZM17 6V5C17 3.34315 15.6569 2 14 2H10C8.34315 2 7 3.34315 7 5V6H5C4.44772 6 4 6.44771 4 7C4 7.55228 4.44772 8 5 8V18C5 19.6569 6.34315 21 8 21H16C17.6569 21 19 19.6569 19 18V8C19.5523 8 20 7.55228 20 7C20 6.44771 19.5523 6 19 6H17ZM17 8H7V18C7 18.5523 7.4477 19 8 19H16C16.5523 19 17 18.5523 17 18V8ZM10 10C10.5523 10 11 10.4477 11 11V16C11 16.5523 10.5523 17 10 17C9.44772 17 9 16.5523 9 16V11C9 10.4477 9.44772 10 10 10ZM14 10C14.5523 10 15 10.4477 15 11V16C15 16.5523 14.5523 17 14 17C13.4477 17 13 16.5523 13 16V11C13 10.4477 13.4477 10 14 10Z"
-                                              fill-rule="evenodd"/>
-                                    </svg>
-                                </div>
-                            </div>
-                        </div>
-                    </td>
+                        </td>
+                        <th class="header-cell-text" style="min-width: 140px;">
+                        </th>
+                    </ng-container>
+
                 </tr>
             </ng-template>
             <ng-template let-columns pTemplate="emptymessage"></ng-template>
         </p-table>
     </div>
-    <div *ngIf="isAny" class="table-paginator">
-<<<<<<< HEAD
-        <span>Items per page:</span>
-        <p-dropdown
-                (onChange)="newOnPage()"
-                [(ngModel)]="pageSize"
-                [options]="[10, 25, 50, 100]"
-        ></p-dropdown>
-        <span class="color-grey-6"
-        >{{ pageIndex * pageSize + 1 }} –
-            {{
-                pageIndex * pageSize + pageSize > count
-                    ? count
-                    : pageIndex * pageSize + pageSize
-            }}
-            of {{ count }}</span
-        >
-        <div class="flex">
-            <svg
-                    (click)="movePageIndex(-1)"
-                    fill="none"
-                    height="24"
-                    viewBox="0 0 24 24"
-                    width="24"
-                    xmlns="http://www.w3.org/2000/svg"
-            >
-                <path
-                        d="M15.2828 5.68906C14.8923 5.29856 14.2591 5.29856 13.8686 5.68906L8.98115 10.5813C8.20075 11.3625 8.20106 12.6283 8.98184 13.4091L13.8722 18.2994C14.2627 18.6899 14.8959 18.6899 15.2864 18.2994C15.677 17.9089 15.677 17.2757 15.2864 16.8852L11.1008 12.6996C10.7103 12.309 10.7103 11.6759 11.1008 11.2854L15.2828 7.10326C15.6733 6.71276 15.6733 6.07956 15.2828 5.68906Z"
-                        fill="#848FA9"
-                />
-            </svg>
-            <svg
-                    (click)="movePageIndex(+1)"
-                    fill="none"
-                    height="24"
-                    viewBox="0 0 24 24"
-                    width="24"
-                    xmlns="http://www.w3.org/2000/svg"
-            >
-                <path
-                        d="M8.6926 5.68907C9.0831 5.29857 9.7163 5.29857 10.1068 5.68907L14.9942 10.5813C15.7746 11.3625 15.7743 12.6283 14.9936 13.4091L10.1032 18.2994C9.7127 18.6899 9.0795 18.6899 8.689 18.2994C8.2984 17.9089 8.2984 17.2757 8.689 16.8852L12.8746 12.6996C13.2651 12.309 13.2651 11.6759 12.8746 11.2854L8.6926 7.10327C8.3021 6.71277 8.3021 6.07957 8.6926 5.68907Z"
-                        fill="#848FA9"
-                />
-            </svg>
-        </div>
-    </div>
+
+    <app-paginator 
+        *ngIf="isAny"
+        [pageIndex]="pageIndex" 
+        [pageSize]="pageSize" 
+        [length]="count"
+        (page)="onPage($event)"
+    ></app-paginator>
 
     <div *ngIf="!isSystem && !isConfirmed" class="not-exist">
         Before starting work you need to get DID
@@ -836,20 +489,9 @@
 <div *ngIf="loading" class="loading">
     <div class="preloader-image preloader-image-l-size"></div>
 </div>
-=======
-        <mat-paginator 
-            [length]="count" 
-            [pageIndex]="pageIndex" 
-            [pageSize]="pageSize"
-            [pageSizeOptions]="[10, 25, 50, 100]" 
-            (page)="onPage($event)" 
-            aria-label="Select page">
-        </mat-paginator>
-    </div>
-</div>
 
 <mat-menu #schemaMenu="matMenu">
-    <ng-template matMenuContent let-element="element">
+    <ng-template matMenuContent let-element="schema">
         <button *ngIf="ifCanCopy(element)" mat-menu-item (click)="onCopySchema(element)" class="schema-menu-btn">
             <mat-icon>content_copy</mat-icon>
             <span>Copy</span>
@@ -898,5 +540,4 @@
             <span>Delete schema</span>
         </button>
     </ng-template>
-</mat-menu>
->>>>>>> ca3398bf
+</mat-menu>