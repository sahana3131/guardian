--- conflicted
+++ resolved
@@ -148,22 +148,12 @@
         }
     }
 
-<<<<<<< HEAD
-    openDocument(document: any, title: string, isVcDocument: boolean = false) {
+    openVCDocument(document: any, title: string) {
         const dialogRef = this.dialog.open(VCViewerDialog, {
-=======
-    openVCDocument(document: any, title: string) {
-        const dialogRef = this.dialog.open(JsonDialog, {
->>>>>>> 13708a5d
             width: '850px',
             data: {
                 document: document.document,
                 title: title,
-<<<<<<< HEAD
-                schemas: this.schemas,
-                isVcDocument: isVcDocument,
-                viewVcDocument: isVcDocument
-=======
                 type: 'VC',
                 schemas: this.schemas,
                 viewDocument: true
@@ -174,13 +164,12 @@
     }
 
     openDIDDocument(document: any, title: string) {
-        const dialogRef = this.dialog.open(JsonDialog, {
+        const dialogRef = this.dialog.open(VCViewerDialog, {
             width: '850px',
             data: {
                 document: document.document,
                 title: title,
                 type: 'JSON',
->>>>>>> 13708a5d
             }
         });
 
