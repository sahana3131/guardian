--- conflicted
+++ resolved
@@ -1,12 +1,11 @@
 {
-<<<<<<< HEAD
     "name": "ai-service",
-    "version": "2.23.0",
+    "version": "2.23.1",
     "main": "dist/app.js",
     "license": "Apache-2.0",
     "dependencies": {
-        "@guardian/common": "^2.23.0",
-        "@guardian/interfaces": "^2.23.0",
+        "@guardian/common": "^2.23.1",
+        "@guardian/interfaces": "^2.23.1",
         "@mikro-orm/core": "^6.1.11",
         "@mikro-orm/mongodb": "^6.1.11",
         "@nestjs/common": "^9.4.1",
@@ -37,42 +36,4 @@
         "@types/mime": "3.0.4"
     },
     "type": "module"
-=======
-  "name": "ai-service",
-  "version": "2.23.1",
-  "main": "dist/app.js",
-  "license": "Apache-2.0",
-  "dependencies": {
-    "@guardian/common": "^2.23.1",
-    "@guardian/interfaces": "^2.23.1",
-    "@mikro-orm/core": "5.7.12",
-    "@mikro-orm/mongodb": "5.7.12",
-    "@nestjs/common": "^9.4.1",
-    "@nestjs/core": "^9.4.1",
-    "@types/express": "^4.17.18",
-    "@types/node": "^20.8.0",
-    "dotenv": "^16.3.1",
-    "module-alias": "^2.2.2",
-    "express": "^4.18.2",
-    "faiss-node": "^0.3.0",
-    "langchain": "^0.0.136",
-    "prebuild": "^12.1.0",
-    "typescript": "^5.2.2",
-    "rxjs": "^7.8.1"
-  },
-  "scripts": {
-    "build": "tsc",
-    "build:prod": "tsc --project tsconfig.production.json",
-    "debug": "nodemon dist/index.js",
-    "dev:docker": "nodemon .",
-    "dev": "tsc -w",
-    "start": "node dist/index.js"
-  },
-  "devDependencies": {
-    "nodemon": "^3.0.1"
-  },
-  "resolutions": {
-    "@types/mime": "3.0.4"
-  }
->>>>>>> c232d04a
 }