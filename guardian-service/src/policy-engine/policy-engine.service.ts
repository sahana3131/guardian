import {
    PolicyEngineEvents,
    SchemaEntity,
    SchemaStatus,
    TopicType,
    ModelHelper,
    SchemaHelper
} from '@guardian/interfaces';
import {
    findAllEntities,
    replaceAllEntities,
    SchemaFields
} from '@helpers/utils';
import {
    HederaSDKHelper,
    MessageAction,
    MessageServer,
    MessageType,
    PolicyMessage
} from '@hedera-modules'
import {
    IPolicyBlock,
    IPolicyInterfaceBlock
} from './policy-engine.interface';
import { Schema as SchemaCollection } from '@entity/schema';
import { VcDocument as VcDocumentCollection } from '@entity/vc-document';
import { incrementSchemaVersion, publishSchema } from '@api/schema.service';
import { PolicyImportExportHelper } from './helpers/policy-import-export-helper';
import { VcHelper } from '@helpers/vcHelper';
import { Users } from '@helpers/users';
import { Inject } from '@helpers/decorators/inject';
import { Logger } from '@guardian/logger-helper';
import { Policy } from '@entity/policy';
import { getConnection, getMongoRepository } from 'typeorm';
import { DeepPartial } from 'typeorm/common/DeepPartial';
import { IAuthUser } from '@auth/auth.interface';
import { PolicyComponentsUtils } from './policy-components-utils';
import { BlockTreeGenerator } from './block-tree-generator';
import { Topic } from '@entity/topic';
import { TopicHelper } from '@helpers/topicHelper';
<<<<<<< HEAD
import { MessageBrokerChannel, MessageResponse, MessageError, BinaryMessageResponse } from 'common';
import { PolicyConverterUtils } from './policy-converter-utils';
=======
import { MessageBrokerChannel, MessageResponse, MessageError, BinaryMessageResponse } from '@guardian/common';
>>>>>>> dde4ce12

export class PolicyEngineService {
    @Inject()
    private users: Users;

    private channel: MessageBrokerChannel;
    private policyGenerator: BlockTreeGenerator;

    constructor(channel: MessageBrokerChannel) {
        this.channel = channel;
        this.policyGenerator = new BlockTreeGenerator();

        PolicyComponentsUtils.BlockUpdateFn = (...args: any[]) => {
            this.stateChangeCb.apply(this, args);
        };

        PolicyComponentsUtils.BlockErrorFn = (...args: any[]) => {
            this.blockErrorCb.apply(this, args);
        };
    }

    /**
     * Callback fires when block state changed
     * @param uuid {string} - id of block
     * @param user {IAuthUser} - short user object
     */
    private async stateChangeCb(uuid: string, state: any, user: IAuthUser) {
        if (!user || !user.did) {
            return;
        }

        const block = PolicyComponentsUtils.GetBlockByUUID(uuid) as IPolicyInterfaceBlock;
        const policy = await getMongoRepository(Policy).findOne(block.policyId)
        const role = policy.registeredUsers[user.did];

        if (PolicyComponentsUtils.IfUUIDRegistered(uuid) && PolicyComponentsUtils.IfHasPermission(uuid, role, user)) {
            await this.channel.request(['api-gateway', 'update-block'].join('.'), {
                uuid,
                state,
                user
            })
        }
    }

    private async blockErrorCb(blockType: string, message: any, user: IAuthUser) {
        if (!user || !user.did) {
            return;
        }

        await this.channel.request(['api-gateway', 'block-error'].join('.'), {
            blockType,
            message,
            user
        });
    }

    private async createPolicy(data: Policy, owner: string): Promise<Policy> {
        const model = getMongoRepository(Policy).create(data as DeepPartial<Policy>);
        if (!model.config) {
            model.config = {
                'blockType': 'interfaceContainerBlock',
                'permissions': [
                    'ANY_ROLE'
                ]
            }
        }

        if (model.uuid) {
            const old = await getMongoRepository(Policy).findOne({ uuid: model.uuid });
            if (model.creator != owner) {
                throw 'Invalid owner';
            }
            if (old.creator != owner) {
                throw 'Invalid owner';
            }
            model.creator = owner;
            model.owner = owner;
            delete model.version;
            delete model.messageId;
        } else {
            model.creator = owner;
            model.owner = owner;
            delete model.previousVersion;
            delete model.topicId;
            delete model.version;
            delete model.messageId;
        }

        let newTopic: Topic;
        const root = await this.users.getHederaAccount(owner);
        if (model.topicId) {
            const topic = await getMongoRepository(Topic).findOne({ topicId: model.topicId });
        } else {
            const parent = await getMongoRepository(Topic).findOne({ owner: owner, type: TopicType.UserTopic });
            const topicHelper = new TopicHelper(root.hederaAccountId, root.hederaAccountKey);
            const topic = await topicHelper.create({
                type: TopicType.PolicyTopic,
                name: model.name || TopicType.PolicyTopic,
                description: model.topicDescription || TopicType.PolicyTopic,
                owner: owner,
                policyId: null,
                policyUUID: null
            });
            model.topicId = topic.topicId;

            const messageServer = new MessageServer(root.hederaAccountId, root.hederaAccountKey);
            const message = new PolicyMessage(MessageType.Policy, MessageAction.CreatePolicy);
            message.setDocument(model);
            const messageStatus = await messageServer
                .setTopicObject(parent)
                .sendMessage(message);

            await topicHelper.link(topic, parent, messageStatus.getId());
            newTopic = topic;
        }

        model.codeVersion = PolicyConverterUtils.VERSION;
        const policy = await getMongoRepository(Policy).save(model);
        if (newTopic) {
            newTopic.policyId = policy.id.toString();
            newTopic.policyUUID = policy.uuid;
            await getMongoRepository(Topic).update(newTopic.id, newTopic);
        }

        return policy;
    }

    private async updatePolicy(policyId: any, data: Policy): Promise<Policy> {
        const model = await getMongoRepository(Policy).findOne(policyId);
        model.config = data.config;
        model.name = data.name;
        model.version = data.version;
        model.description = data.description;
        model.topicDescription = data.topicDescription;
        model.policyRoles = data.policyRoles;
        model.policyTopics = data.policyTopics;
        delete model.registeredUsers;
        return await getMongoRepository(Policy).save(model);
    }

    private async publishSchemes(model: Policy, owner: string): Promise<Policy> {
        const schemaIRIs = findAllEntities(model.config, SchemaFields);
        for (let i = 0; i < schemaIRIs.length; i++) {
            const schemaIRI = schemaIRIs[i];
            const schema = await incrementSchemaVersion(schemaIRI, owner);
            if (schema.status == SchemaStatus.PUBLISHED) {
                continue;
            }
            const newSchema = await publishSchema(schema.id, schema.version, owner);
            replaceAllEntities(model.config, SchemaFields, schemaIRI, newSchema.iri);
        }
        return model;
    }

    private async publishPolicy(model: Policy, owner: string, version: string): Promise<Policy> {
        model = await this.publishSchemes(model, owner);
        model.status = 'PUBLISH';
        model.version = version;

        this.policyGenerator.regenerateIds(model.config);
        const zip = await PolicyImportExportHelper.generateZipFile(model);
        const buffer = await zip.generateAsync({ type: 'arraybuffer' });

        const root = await this.users.getHederaAccount(owner);
        const topic = await getMongoRepository(Topic).findOne({ topicId: model.topicId });
        const messageServer = new MessageServer(root.hederaAccountId, root.hederaAccountKey);

        const topicHelper = new TopicHelper(root.hederaAccountId, root.hederaAccountKey);
        const rootTopic = await topicHelper.create({
            type: TopicType.InstancePolicyTopic,
            name: model.name || TopicType.InstancePolicyTopic,
            description: model.topicDescription || TopicType.InstancePolicyTopic,
            owner: owner,
            policyId: model.id.toString(),
            policyUUID: model.uuid
        });

        const message = new PolicyMessage(MessageType.InstancePolicy, MessageAction.PublishPolicy);
        message.setDocument(model, buffer);
        const result = await messageServer.setTopicObject(topic).sendMessage(message);
        model.messageId = result.getId();
        model.instanceTopicId = rootTopic.topicId;

        await topicHelper.link(rootTopic, topic, result.getId());

        const messageId = result.getId();
        const url = result.getUrl();
        const policySchema = await getMongoRepository(SchemaCollection).findOne({ entity: SchemaEntity.POLICY });
        const vcHelper = new VcHelper();
        const credentialSubject = {
            ...SchemaHelper.getContext(policySchema),
            id: messageId,
            name: model.name,
            description: model.description,
            topicDescription: model.topicDescription,
            version: model.version,
            policyTag: model.policyTag,
            owner: model.owner,
            cid: url.cid,
            url: url.url,
            uuid: model.uuid,
            operation: 'PUBLISH'
        }
        const vc = await vcHelper.createVC(owner, root.hederaAccountKey, credentialSubject);
        const doc = getMongoRepository(VcDocumentCollection).create({
            hash: vc.toCredentialHash(),
            owner: owner,
            document: vc.toJsonTree(),
            type: SchemaEntity.POLICY,
            policyId: `${model.id}`
        });
        await getMongoRepository(VcDocumentCollection).save(doc);

        return await getMongoRepository(Policy).save(model);
    }

    /**
     * Register endpoints for policy engine
     * @private
     */
    public registerListeners(): void {
        this.channel.response<any, any>('mrv-data', async (msg) => {
            await PolicyComponentsUtils.ReceiveExternalData(msg);
            return new MessageResponse({})
        });

        this.channel.response<any, any>(PolicyEngineEvents.GET_POLICY, async (msg) => {
            const { filters, userDid } = msg;
            const data: any = await getMongoRepository(Policy).findOne(filters);
            if (data) {
                if (userDid) {
                    data.userRoles = [];
                    if (data.owner === userDid) {
                        data.userRoles.push('Administrator');
                    }
                    if (data.registeredUsers && data.registeredUsers[userDid]) {
                        data.userRoles.push(data.registeredUsers[userDid]);
                    }
                    if (!data.userRoles.length) {
                        data.userRoles.push('The user does not have a role');
                    }
                }
                delete data.registeredUsers;
            }
            return new MessageResponse(data);
        });

        this.channel.response<any, any>(PolicyEngineEvents.GET_POLICIES, async (msg) => {
            try {
                const { filters, pageIndex, pageSize, userDid } = msg;
                const filter: any = { where: filters }
                const _pageSize = parseInt(pageSize, 10);
                const _pageIndex = parseInt(pageIndex, 10);
                if (Number.isInteger(_pageSize) && Number.isInteger(_pageIndex)) {
                    filter.order = { createDate: "DESC" };
                    filter.take = _pageSize;
                    filter.skip = _pageIndex * _pageSize;
                }
                const [policies, count] = await getMongoRepository(Policy).findAndCount(filter);
                if (userDid) {
                    policies.forEach((policy: any) => {
                        policy.userRoles = [];
                        if (policy.owner === userDid) {
                            policy.userRoles.push('Administrator');
                        }
                        if (policy.registeredUsers && policy.registeredUsers[userDid]) {
                            policy.userRoles.push(policy.registeredUsers[userDid]);
                        }
                        if (!policy.userRoles.length) {
                            policy.userRoles.push('The user does not have a role');
                        }
                    });
                }
                policies.forEach(policy => {
                    delete policy.registeredUsers;
                });

                return new MessageResponse({ policies, count });
            } catch (error) {
                return new MessageError(error.message);
            }
        });

        this.channel.response<any, any>(PolicyEngineEvents.CREATE_POLICIES, async (msg) => {
            try {
                const user = msg.user;
                const userFull = await this.users.getUser(user.username);
                await this.createPolicy(msg.model, userFull.did);
                const policies = await getMongoRepository(Policy).find({ owner: userFull.did });
                policies.forEach(p => {
                    delete p.registeredUsers;
                });
                return new MessageResponse(policies);
            } catch (error) {
                return new MessageError(error.message);
            }
        });

        this.channel.response<any, any>(PolicyEngineEvents.SAVE_POLICIES, async (msg) => {
            try {
                const result = await this.updatePolicy(msg.policyId, msg.model);
                delete result.registeredUsers;
                return new MessageResponse(result);
            } catch (error) {
                new Logger().error(error.toString(), ['GUARDIAN_SERVICE']);
                console.error(error);
                return new MessageError(error.message);
            }
        });

        this.channel.response<any, any>(PolicyEngineEvents.PUBLISH_POLICIES, async (msg) => {
            try {
                if (!msg.model || !msg.model.policyVersion) {
                    throw new Error('Policy version in body is empty');
                }

                const policyId = msg.policyId;
                const version = msg.model.policyVersion;
                const user = msg.user;
                const userFull = await this.users.getUser(user.username);
                const owner = userFull.did;

                const model = await getMongoRepository(Policy).findOne(policyId);
                if (!model) {
                    throw new Error('Unknown policy');
                }
                if (!model.config) {
                    throw new Error('The policy is empty');
                }
                if (!ModelHelper.checkVersionFormat(version)) {
                    throw new Error('Invalid version format');
                }
                if (ModelHelper.versionCompare(version, model.previousVersion) <= 0) {
                    throw new Error('Version must be greater than ' + model.previousVersion);
                }
                const countModels = await getMongoRepository(Policy).count({
                    version: version,
                    uuid: model.uuid
                });
                if (countModels > 0) {
                    throw new Error('Policy with current version already was published');
                }

                const errors = await this.policyGenerator.validate(policyId);
                const isValid = !errors.blocks.some(block => !block.isValid);

                if (isValid) {
                    const newPolicy = await this.publishPolicy(model, owner, version);
                    await this.policyGenerator.generate(newPolicy.id.toString());
                }

                const policies = (await getMongoRepository(Policy).find({ owner: owner })).map(item => {
                    delete item.registeredUsers;
                    return item;
                });

                return new MessageResponse({
                    policies: policies,
                    isValid,
                    errors
                });
            } catch (error) {
                new Logger().error(error.toString(), ['GUARDIAN_SERVICE']);
                console.error(error.message);
                return new MessageError(error.message);
            }
        });

        this.channel.response<any, any>(PolicyEngineEvents.VALIDATE_POLICIES, async (msg) => {
            try {
                const policy = msg.model as Policy;
                const results = await this.policyGenerator.validate(policy);
                delete policy.registeredUsers;
                return new MessageResponse({
                    results,
                    policy
                });
            } catch (error) {
                new Logger().error(error.toString(), ['GUARDIAN_SERVICE']);
                return new MessageError(error.message);
            }
        });

        this.channel.response<any, any>(PolicyEngineEvents.POLICY_BLOCKS, async (msg) => {
            try {
                const block = this.policyGenerator.getRoot(msg.policyId);
                const user = msg.user;
                const userFull = await this.users.getUser(user.username);
                return new MessageResponse(await block.getData(userFull, block.uuid));
            } catch (error) {
                new Logger().error(error.toString(), ['GUARDIAN_SERVICE']);
                console.error(error);
                return new MessageError(error.message);
            }
        });

        this.channel.response<any, any>(PolicyEngineEvents.GET_BLOCK_DATA, async (msg) => {
            try {
                const { user, blockId, policyId } = msg;
                const userFull = await this.users.getUser(user.username);
                const data = await (PolicyComponentsUtils.GetBlockByUUID(blockId) as IPolicyInterfaceBlock).getData(userFull, blockId, null)
                return new MessageResponse(data);
            } catch (error) {
                new Logger().error(error.toString(), ['GUARDIAN_SERVICE']);
                return new MessageError(error.message);
            }
        });

        this.channel.response<any, any>(PolicyEngineEvents.SET_BLOCK_DATA, async (msg) => {
            try {
                const { user, blockId, policyId, data } = msg;
                const userFull = await this.users.getUser(user.username);
                const result = await (PolicyComponentsUtils.GetBlockByUUID(blockId) as IPolicyInterfaceBlock).setData(userFull, data)
                return new MessageResponse(result);
            } catch (error) {
                new Logger().error(error.toString(), ['GUARDIAN_SERVICE']);
                return new MessageError(error.message);
            }
        });

        this.channel.response<any, any>(PolicyEngineEvents.BLOCK_BY_TAG, async (msg) => {
            try {
                const { user, tag, policyId } = msg;
                const userFull = await this.users.getUser(user.username);
                const block = PolicyComponentsUtils.GetBlockByTag(policyId, tag);
                return new MessageResponse({ id: block.uuid });
            } catch (error) {
                return new MessageError(error.message);
            }
        });

        this.channel.response<any, any>(PolicyEngineEvents.GET_BLOCK_PARENTS, async (msg) => {
            try {
                const { user, blockId, policyId, data } = msg;
                const userFull = await this.users.getUser(user.username);
                const block = PolicyComponentsUtils.GetBlockByUUID(blockId) as IPolicyInterfaceBlock;
                let tmpBlock: IPolicyBlock = block;
                const parents = [block.uuid];
                while (tmpBlock.parent) {
                    parents.push(tmpBlock.parent.uuid);
                    tmpBlock = tmpBlock.parent;
                }
                return new MessageResponse(parents);
            } catch (error) {
                new Logger().error(error.toString(), ['GUARDIAN_SERVICE']);
                return new MessageError(error.message);
            }
        });

        this.channel.response<any, any>(PolicyEngineEvents.POLICY_EXPORT_FILE, async (msg) => {
            try {
                const { policyId } = msg;
                const policy = await getMongoRepository(Policy).findOne(policyId);
                if (!policy) {
                    throw new Error(`Cannot export policy ${policyId}`);
                }
                const zip = await PolicyImportExportHelper.generateZipFile(policy);
                const file = await zip.generateAsync({ type: 'arraybuffer' });
                console.log("File size: " + file.byteLength);
                return new BinaryMessageResponse(file);
            } catch (error) {
                new Logger().error(error.toString(), ['GUARDIAN_SERVICE']);
                console.log(error);
                return new MessageError(error.message);
            }
        });

        this.channel.response<any, any>(PolicyEngineEvents.POLICY_EXPORT_MESSAGE, async (msg) => {
            try {
                const { policyId } = msg;
                const policy = await getMongoRepository(Policy).findOne(policyId);
                if (!policy) {
                    throw new Error(`Cannot export policy ${policyId}`);
                }
                return new MessageResponse({
                    id: policy.id,
                    name: policy.name,
                    description: policy.description,
                    version: policy.version,
                    messageId: policy.messageId,
                    owner: policy.owner
                });
            } catch (error) {
                new Logger().error(error.toString(), ['GUARDIAN_SERVICE']);
                return new MessageError(error.message);
            }
        });

        this.channel.response<any, any>(PolicyEngineEvents.POLICY_IMPORT_FILE_PREVIEW, async (msg) => {
            try {
                const { zip, user } = msg;
                if (!zip) {
                    throw new Error('file in body is empty');
                }
                const userFull = await this.users.getUser(user.username);
                const policyToImport = await PolicyImportExportHelper.parseZipFile(Buffer.from(zip.data));
                return new MessageResponse(policyToImport);
            } catch (error) {
                new Logger().error(error.toString(), ['GUARDIAN_SERVICE']);
                return new MessageError(error.message);
            }
        });

        this.channel.response<any, any>(PolicyEngineEvents.POLICY_IMPORT_FILE, async (msg) => {
            try {
                const { zip, user } = msg;
                if (!zip) {
                    throw new Error('file in body is empty');
                }
                const userFull = await this.users.getUser(user.username);
                const policyToImport = await PolicyImportExportHelper.parseZipFile(Buffer.from(zip.data));
                const policy = await PolicyImportExportHelper.importPolicy(policyToImport, userFull.did);
                const policies = await getMongoRepository(Policy).find({ owner: userFull.did });
                return new MessageResponse(policies);
            } catch (error) {
                new Logger().error(error.toString(), ['GUARDIAN_SERVICE']);
                return new MessageError(error.message);
            }
        });

        this.channel.response<any, any>(PolicyEngineEvents.POLICY_IMPORT_MESSAGE_PREVIEW, async (msg) => {
            try {
                const { messageId, user } = msg;
                const userFull = await this.users.getUser(user.username);
                if (!messageId) {
                    throw new Error('Policy ID in body is empty');
                }

                const root = await this.users.getHederaAccount(userFull.did);
                const messageServer = new MessageServer(root.hederaAccountId, root.hederaAccountKey);
                const message = await messageServer.getMessage<PolicyMessage>(messageId);

                if (message.type !== MessageType.InstancePolicy) {
                    throw new Error('Invalid Message Type');
                }

                if (!message.document) {
                    throw new Error('file in body is empty');
                }

                const newVersions: any = [];
                if (message.version) {
                    const anotherVersions = await messageServer.getMessages<PolicyMessage>(
                        message.getTopicId(), MessageType.InstancePolicy, MessageAction.PublishPolicy
                    );
                    for (let i = 0; i < anotherVersions.length; i++) {
                        let element = anotherVersions[i];
                        if (element.version && ModelHelper.versionCompare(element.version, message.version) === 1) {
                            newVersions.push({
                                messageId: element.getId(),
                                version: element.version
                            });
                        }
                    };
                }

                const policyToImport = await PolicyImportExportHelper.parseZipFile(message.document);
                if (newVersions.length !== 0) {
                    policyToImport.newVersions = newVersions.reverse();
                }

                return new MessageResponse(policyToImport);
            } catch (error) {
                new Logger().error(error.toString(), ['GUARDIAN_SERVICE']);
                return new MessageError(error.message);
            }
        });

        this.channel.response<any, any>(PolicyEngineEvents.POLICY_IMPORT_MESSAGE, async (msg) => {
            try {
                const { messageId, user } = msg;
                const userFull = await this.users.getUser(user.username);
                if (!messageId) {
                    throw new Error('Policy ID in body is empty');
                }

                const root = await this.users.getHederaAccount(userFull.did);
                const messageServer = new MessageServer(root.hederaAccountId, root.hederaAccountKey);
                const message = await messageServer.getMessage<PolicyMessage>(messageId);

                if (message.type !== MessageType.InstancePolicy) {
                    throw new Error('Invalid Message Type');
                }

                if (!message.document) {
                    throw new Error('file in body is empty');
                }

                const policyToImport = await PolicyImportExportHelper.parseZipFile(message.document);
                const policy = await PolicyImportExportHelper.importPolicy(policyToImport, userFull.did);
                const policies = await getMongoRepository(Policy).find({ owner: userFull.did });
                return new MessageResponse(policies);
            } catch (error) {
                new Logger().error(error.toString(), ['GUARDIAN_SERVICE']);
                return new MessageError(error.message);
            }
        });

        this.channel.response<any, any>(PolicyEngineEvents.RECEIVE_EXTERNAL_DATA, async (msg) => {
            try {
                await PolicyComponentsUtils.ReceiveExternalData(msg);
                return new MessageResponse(true);
            } catch (error) {
                new Logger().error(error.toString(), ['GUARDIAN_SERVICE']);
                return new MessageError(error.message);
            }
        });


        this.channel.response<any, any>(PolicyEngineEvents.BLOCK_ABOUT, async (msg) => {
            try {
                const about = PolicyComponentsUtils.GetBlockAbout();
                return new MessageResponse(about);
            } catch (error) {
                return new MessageError(error.message);
            }
        });
    }
}<|MERGE_RESOLUTION|>--- conflicted
+++ resolved
@@ -38,12 +38,8 @@
 import { BlockTreeGenerator } from './block-tree-generator';
 import { Topic } from '@entity/topic';
 import { TopicHelper } from '@helpers/topicHelper';
-<<<<<<< HEAD
-import { MessageBrokerChannel, MessageResponse, MessageError, BinaryMessageResponse } from 'common';
+import { MessageBrokerChannel, MessageResponse, MessageError, BinaryMessageResponse } from '@guardian/common';
 import { PolicyConverterUtils } from './policy-converter-utils';
-=======
-import { MessageBrokerChannel, MessageResponse, MessageError, BinaryMessageResponse } from '@guardian/common';
->>>>>>> dde4ce12
 
 export class PolicyEngineService {
     @Inject()
