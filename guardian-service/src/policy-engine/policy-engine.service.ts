--- conflicted
+++ resolved
@@ -14,7 +14,6 @@
     DIDDocument,
     findAllEntities,
     IAuthUser,
-    IPolicyComponents,
     Logger,
     MessageError,
     MessageResponse,
@@ -22,14 +21,10 @@
     Policy,
     PolicyImportExport,
     RunFunctionAsync,
-    Schema,
     Singleton,
     Users,
-<<<<<<< HEAD
+    Schema as SchemaCollection,
     XlsxToJson
-=======
-    Schema as SchemaCollection
->>>>>>> c27e85c8
 } from '@guardian/common';
 import { PolicyImportExportHelper } from './helpers/policy-import-export-helper';
 import { PolicyComponentsUtils } from './policy-components-utils';
