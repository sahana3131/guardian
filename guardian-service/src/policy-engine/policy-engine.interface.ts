--- conflicted
+++ resolved
@@ -295,6 +295,11 @@
      */
     runAction(event: IPolicyEvent<any>): Promise<any>;
 
+    /**
+     * Update State
+     * @param user
+     * @param state
+     */
     updateDataState(user: IAuthUser, state: any): boolean;
 }
 
@@ -565,16 +570,20 @@
     getSources(user: IAuthUser): Promise<any[]>
 }
 
-<<<<<<< HEAD
+/**
+ * Policy Validator block interface
+ */
+export interface IPolicyValidatorBlock extends IPolicyBlock {
+    /**
+     * Run block logic
+     * @param event
+     */
+    run(event: IPolicyEvent<any>): Promise<boolean>;
+}
+
 /**
  * Any block type
  */
-=======
-export interface IPolicyValidatorBlock extends IPolicyBlock {
-    run(event: IPolicyEvent<any>): Promise<any>;
-}
-
->>>>>>> 540ba0f6
 export type AnyBlockType =
     IPolicyBlock
     | IPolicyInterfaceBlock
