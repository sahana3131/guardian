--- conflicted
+++ resolved
@@ -105,11 +105,6 @@
 
         const uuid = GenerateUUIDv4();
         const amount = PolicyUtils.aggregate(ref.options.rule, documents);
-
-        if (Number.isNaN(amount) || !Number.isFinite(amount)) {
-            throw new BlockActionError(`Invalid token value: ${amount}`, ref.blockType, ref.uuid);
-        }
-
         const [tokenValue, tokenAmount] = PolicyUtils.tokenAmount(token, amount);
         const wipeVC = await this.createWipeVC(root, token, tokenAmount, ref);
         const vcs = [].concat(documents, wipeVC);
@@ -224,21 +219,17 @@
         }
         const topicId = topicIds[0];
 
-<<<<<<< HEAD
         let targetAccountId: string;
         if (ref.options.accountId) {
-            targetAccountId = accounts[0];
+            targetAccountId = firstAccounts;
         } else {
             targetAccountId = await PolicyUtils.getHederaAccountId(ref, docs[0].owner);
         }
-
+        if (!targetAccountId) {
+            throw new BlockActionError('Token recipient not set', ref.blockType, ref.uuid);
+        }
+	
         const root = await PolicyUtils.getHederaAccount(ref, ref.policyOwner);
-=======
-        const targetAccountId: string = ref.options.accountId ?
-            firstAccounts :
-            docOwner.hederaAccountId;
-        const root = await this.users.getHederaAccount(ref.policyOwner);
->>>>>>> 8a51b885
 
         await this.retirementProcessing(token, vcs, vsMessages, topicId, root, docOwner, targetAccountId);
         ref.triggerEvents(PolicyOutputEventType.RunEvent, docOwner, event.data);
