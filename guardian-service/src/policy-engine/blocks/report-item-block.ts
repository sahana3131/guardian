--- conflicted
+++ resolved
@@ -3,13 +3,8 @@
 import { findOptions, getVCIssuer } from '@helpers/utils';
 import { ReportItem } from '@policy-engine/helpers/decorators';
 import { PolicyComponentsUtils } from '../policy-components-utils';
-<<<<<<< HEAD
 import { IPolicyReportItemBlock } from '@policy-engine/policy-engine.interface';
 import { IconType, IReportItem } from 'interfaces';
-=======
-import { IPolicyReportItemBlock } from "@policy-engine/policy-engine.interface";
-import { IReportItem } from "interfaces";
->>>>>>> 2846dcb1
 import { BlockActionError } from '@policy-engine/errors';
 import { getMongoRepository } from 'typeorm';
 import { VcDocument } from '@entity/vc-document';
