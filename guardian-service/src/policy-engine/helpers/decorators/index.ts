--- conflicted
+++ resolved
@@ -9,9 +9,5 @@
 export { CalculateBlock } from './calculate-block';
 export { Report } from './report-block';
 export { ReportItem } from './report-item-block';
-<<<<<<< HEAD
 export { ActionCallback } from './event-callback';
-=======
-export { ActionCallback } from './event-callback';
-export { ValidatorBlock } from './validator-block';
->>>>>>> 540ba0f6
+export { ValidatorBlock } from './validator-block';