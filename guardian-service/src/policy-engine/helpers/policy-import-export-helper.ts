import { Policy } from '@entity/policy';
import {
    findAllEntities,
    getArtifactType,
    regenerateIds,
    replaceAllEntities,
    replaceArtifactProperties,
    SchemaFields
} from '@helpers/utils';
import JSZip from 'jszip';
import { Token } from '@entity/token';
import { Schema } from '@entity/schema';
import { SchemaEntity, TopicType, GenerateUUIDv4, WorkerTaskType } from '@guardian/interfaces';
import { Users } from '@helpers/users';
import { MessageAction, MessageServer, MessageType, PolicyMessage, TopicConfig, TopicHelper } from '@hedera-modules';
import { Topic } from '@entity/topic';
import { importSchemaByFiles, publishSystemSchemas } from '@api/schema.service';
import { PolicyConverterUtils } from '@policy-engine/policy-converter-utils';
import { INotifier } from '@helpers/notifier';
import { DatabaseServer } from '@database-modules';
import { DataBaseHelper } from '@guardian/common';
import { Workers } from '@helpers/workers';
import { Artifact } from '@entity/artifact';
import { KeyType, Wallet } from '@helpers/wallet';

/**
 * Policy import export helper
 */
export class PolicyImportExportHelper {
    /**
     * Policy filename
     */
    static policyFileName = 'policy.json';

    /**
     * Generate Zip File
     * @param policy policy to pack
     *
     * @returns Zip file
     */
    static async generateZipFile(policy: Policy): Promise<JSZip> {
        const policyObject = { ...policy };
        const topicId = policyObject.topicId;

        delete policyObject._id;
        delete policyObject.id;
        delete policyObject.messageId;
        delete policyObject.status;
        delete policyObject.topicId;
        delete policyObject.createDate;

        const tokenIds = findAllEntities(policyObject.config, ['tokenId']);

        const tokens = await new DataBaseHelper(Token).find({ where: { tokenId: { $in: tokenIds } } });
        const schemas = await new DataBaseHelper(Schema).find({
            topicId,
            readonly: false
        });

        const zip = new JSZip();
        const artifacts = await new DataBaseHelper(Artifact).find({
            policyId: policy.id
        })
        zip.folder('artifacts')
        for (const artifact of artifacts) {
            zip.file(`artifacts/${artifact.uuid}`, await DatabaseServer.getArtifactFileByUUID(artifact.uuid));
        }
        zip.file(`artifacts/metadata.json`, JSON.stringify(artifacts.map(item => {
            return {
                name: item.name,
                uuid: item.uuid,
                extention: item.extention
            }
        })));
        zip.folder('tokens')
        for (const token of tokens) {
            delete token._id;
            delete token.id;
            delete token.adminId;
            delete token.owner;
            zip.file(`tokens/${token.tokenName}.json`, JSON.stringify(token));
        }
        zip.folder('schemas')
        for (const schema of schemas) {
            const item = { ...schema };
            delete item._id;
            delete item.id;
            delete item.status;
            delete item.readonly;
            zip.file(`schemas/${schema.iri}.json`, JSON.stringify(schema));
        }

        zip.file(PolicyImportExportHelper.policyFileName, JSON.stringify(policyObject));
        return zip;
    }

    /**
     * Parse zip policy file
     * @param zipFile Zip file
     * @returns Parsed policy
     */
    static async parseZipFile(zipFile: any, includeArtifactsData: boolean = false): Promise<any> {
        const zip = new JSZip();
        const content = await zip.loadAsync(zipFile);
        if (!content.files[PolicyImportExportHelper.policyFileName] || content.files[PolicyImportExportHelper.policyFileName].dir) {
            throw new Error('Zip file is not a policy');
        }
        const policyString = await content.files[PolicyImportExportHelper.policyFileName].async('string');
        const tokensStringArray = await Promise.all(Object.entries(content.files)
            .filter(file => !file[1].dir)
            .filter(file => /^tokens\/.+/.test(file[0]))
            .map(file => file[1].async('string')));

        const schemasStringArray = await Promise.all(Object.entries(content.files)
            .filter(file => !file[1].dir)
            .filter(file => /^schem[a,e]s\/.+/.test(file[0]))
            .map(file => file[1].async('string')));

        const artifactsMetaDataFile = await (Object.entries(content.files)
            .find(file => file[0] === 'artifacts/metadata.json'));
        const artifactsMetaDataString = artifactsMetaDataFile && await artifactsMetaDataFile[1].async('string') || '[]';
        const artifactsMetaData = JSON.parse(artifactsMetaDataString);
        const artifacts = includeArtifactsData ? await Promise.all(Object.entries(content.files)
            .filter(file => !file[1].dir)
            .filter(file => /^artifacts\/.+/.test(file[0]) && file[0] !== 'artifacts/metadata.json')
            .map(async file => {
                const uuid = file[0].split('/')[1];
                const artifactMetaData = artifactsMetaData.find(item => item.uuid === uuid);
                return {
                    name: artifactMetaData.name,
                    extention: artifactMetaData.extention,
                    uuid: artifactMetaData.uuid,
                    data: await file[1].async('nodebuffer')
                }
            })) : artifactsMetaDataFile;

        const policy = JSON.parse(policyString);
        const tokens = tokensStringArray.map(item => JSON.parse(item));
        const schemas = schemasStringArray.map(item => JSON.parse(item));
        return { policy, tokens, schemas, artifacts };
    }

    /**
     * Get system schemas
     *
     * @returns Array of schemas
     */
    static async getSystemSchemas(): Promise<Schema[]> {
        const schemas = await Promise.all([
            DatabaseServer.getSystemSchema(SchemaEntity.POLICY),
            DatabaseServer.getSystemSchema(SchemaEntity.MINT_TOKEN),
            DatabaseServer.getSystemSchema(SchemaEntity.MINT_NFTOKEN),
            DatabaseServer.getSystemSchema(SchemaEntity.WIPE_TOKEN),
            DatabaseServer.getSystemSchema(SchemaEntity.ISSUER),
            DatabaseServer.getSystemSchema(SchemaEntity.USER_ROLE),
            DatabaseServer.getSystemSchema(SchemaEntity.CHUNK),
            DatabaseServer.getSystemSchema(SchemaEntity.ACTIVITY_IMPACT),
            DatabaseServer.getSystemSchema(SchemaEntity.TOKEN_DATA_SOURCE)
        ]);

        for (const schema of schemas) {
            if (!schema) {
                throw new Error('One of system schemas is not exist');
            }
        }
        return schemas;
    }

    /**
     * Import policy
     * @param policyToImport
     * @param policyOwner
     * @param versionOfTopicId
     * @param notifier
     * @param additionalPolicyConfig
     *
     * @returns Policies by owner
     */
    static async importPolicy(
        policyToImport: any,
        policyOwner: string,
        versionOfTopicId: string,
        notifier: INotifier,
        additionalPolicyConfig?: Partial<Policy>
    ): Promise<{
        /**
         * New Policy
         */
        policy: Policy,
        /**
         * Errors
         */
        errors: any[]
    }> {
        const { policy, tokens, schemas, artifacts } = policyToImport;
        delete policy._id;
        delete policy.id;
        delete policy.messageId;
        delete policy.version;
        delete policy.previousVersion;
        delete policy.createDate;

        policy.policyTag = additionalPolicyConfig?.policyTag || 'Tag_' + Date.now();
        policy.uuid = GenerateUUIDv4();
        policy.creator = policyOwner;
        policy.owner = policyOwner;
        policy.status = 'DRAFT';
        policy.instanceTopicId = null;
        policy.synchronizationTopicId = null;
        policy.name = additionalPolicyConfig?.name || policy.name;
        policy.topicDescription = additionalPolicyConfig?.topicDescription || policy.topicDescription;
        policy.description = additionalPolicyConfig?.description || policy.description;

        const users = new Users();
        notifier.start('Resolve Hedera account');
        const root = await users.getHederaAccount(policyOwner);
        notifier.completedAndStart('Resolve topic');
        const parent = await TopicConfig.fromObject(
            await DatabaseServer.getTopicByType(policyOwner, TopicType.UserTopic), true
        );
<<<<<<< HEAD

=======
>>>>>>> 0d7f031e
        const topicHelper = new TopicHelper(root.hederaAccountId, root.hederaAccountKey);

        let topicRow: TopicConfig;
        if (versionOfTopicId) {
            topicRow = await TopicConfig.fromObject(await DatabaseServer.getTopicById(versionOfTopicId), true);
        } else {
            topicRow = await topicHelper.create({
                type: TopicType.PolicyTopic,
                name: policy.name || TopicType.PolicyTopic,
                description: policy.topicDescription || TopicType.PolicyTopic,
                owner: policyOwner,
                policyId: null,
                policyUUID: null
            });
            await topicRow.saveKeys();
            await DatabaseServer.saveTopic(topicRow.toObject());
        }

        notifier.completed();
        policy.topicId = topicRow.topicId;
        notifier.start('Publish Policy in Hedera');
        const messageServer = new MessageServer(root.hederaAccountId, root.hederaAccountKey);
        const message = new PolicyMessage(MessageType.Policy, MessageAction.CreatePolicy);
        message.setDocument(policy);
        const messageStatus = await messageServer
            .setTopicObject(parent)
            .sendMessage(message);
        notifier.completedAndStart('Link topic and policy');
        await topicHelper.twoWayLink(topicRow, parent, messageStatus.getId());
        notifier.completedAndStart('Publishing schemas');
        const systemSchemas = await PolicyImportExportHelper.getSystemSchemas();
        notifier.info(`Found ${systemSchemas.length} schemas`);
        messageServer.setTopicObject(topicRow);

        await publishSystemSchemas(systemSchemas, messageServer, policyOwner, notifier);

        notifier.completed();

        // Import Tokens
        if (tokens) {
            notifier.start('Import tokens');
            const tokenRepository = new DataBaseHelper(Token);
            for (const token of tokens) {
                const workers = new Workers();
                const tokenData = await workers.addRetryableTask({
                    type: WorkerTaskType.CREATE_TOKEN,
                    data: {
                        operatorId: root.hederaAccountId,
                        operatorKey: root.hederaAccountKey,
                        tokenName: token.tokenName,
                        tokenSymbol: token.tokenSymbol,
                        tokenType: token.tokenType,
                        initialSupply: token.initialSupply,
                        decimals: token.decimals,
                        changeSupply: true,
                        enableAdmin: !!(token.enableAdmin || token.adminKey),
                        enableFreeze: !!(token.enableFreeze || token.freezeKey),
                        enableKYC: !!(token.enableKYC || token.kycKey),
                        enableWipe: !!(token.enableWipe || token.wipeKey),
                    }
                }, 1);
                const wallet = new Wallet();
                await Promise.all([
                    wallet.setUserKey(
                        root.did,
                        KeyType.TOKEN_TREASURY_KEY,
                        tokenData.tokenId,
                        tokenData.treasuryKey
                    ),
                    wallet.setUserKey(
                        root.did,
                        KeyType.TOKEN_ADMIN_KEY,
                        tokenData.tokenId,
                        tokenData.adminKey
                    ),
                    wallet.setUserKey(
                        root.did,
                        KeyType.TOKEN_FREEZE_KEY,
                        tokenData.tokenId,
                        tokenData.freezeKey
                    ),
                    wallet.setUserKey(
                        root.did,
                        KeyType.TOKEN_KYC_KEY,
                        tokenData.tokenId,
                        tokenData.kycKey
                    ),
                    wallet.setUserKey(
                        root.did,
                        KeyType.TOKEN_SUPPLY_KEY,
                        tokenData.tokenId,
                        tokenData.supplyKey
                    ),
                    wallet.setUserKey(
                        root.did,
                        KeyType.TOKEN_WIPE_KEY,
                        tokenData.tokenId,
                        tokenData.wipeKey
                    )
                ]);
                const tokenObject = tokenRepository.create({
                    tokenId: tokenData.tokenId,
                    tokenName: tokenData.tokenName,
                    tokenSymbol: tokenData.tokenSymbol,
                    tokenType: tokenData.tokenType,
                    decimals: tokenData.decimals,
                    initialSupply: tokenData.initialSupply,
                    adminId: tokenData.treasuryId,
                    changeSupply: !!tokenData.supplyKey,
                    enableAdmin: !!tokenData.adminKey,
                    enableKYC: !!tokenData.kycKey,
                    enableFreeze: !!tokenData.freezeKey,
                    enableWipe: !!tokenData.wipeKey,
                    owner: root.did,
                    policyId: null
                });
                await tokenRepository.save(tokenObject);
                replaceAllEntities(policy.config, ['tokenId'], token.tokenId, tokenData.tokenId);
            }
            notifier.completed();
        }

        // Import Schemas
        const { schemasMap, errors } = await importSchemaByFiles(policyOwner, schemas, topicRow.topicId, notifier);

        // Upload Artifacts
        notifier.start('Upload Artifacts');
        const artifactsMap = new Map<string, string>();
        const addedArtifacts = [];
        for (const artifact of artifacts) {
            delete artifact._id;
            delete artifact.id;
            const newArtifactUUID = GenerateUUIDv4();
            artifactsMap.set(artifact.uuid, newArtifactUUID);
            artifact.owner = policyOwner;
            artifact.uuid = newArtifactUUID;
            artifact.type = getArtifactType(artifact.extention);
            addedArtifacts.push(await DatabaseServer.saveArtifact(artifact));
            await DatabaseServer.saveArtifactFile(newArtifactUUID, artifact.data);
        }

        notifier.completedAndStart('Saving in DB');
        // Replace id
        await PolicyImportExportHelper.replaceConfig(policy, schemasMap, artifactsMap);

        // Save
        const model = new DataBaseHelper(Policy).create(policy as Policy);
        const result = await new DataBaseHelper(Policy).save(model);

        const _topicRow = await new DataBaseHelper(Topic).findOne({ topicId: topicRow.topicId })
        _topicRow.policyId = result.id.toString();
        _topicRow.policyUUID = result.uuid;
        await new DataBaseHelper(Topic).update(_topicRow);

        for (const addedArtifact of addedArtifacts) {
            addedArtifact.policyId = result.id;
            await DatabaseServer.saveArtifact(addedArtifact);
        }

        notifier.completed();
        return { policy: result, errors };
    }

    /**
     * Replace config
     * @param policy
     * @param schemasMap
     */
    static async replaceConfig(policy: Policy, schemasMap: any, artifactsMap: any) {
        if (await new DataBaseHelper(Policy).findOne({ name: policy.name })) {
            policy.name = policy.name + '_' + Date.now();
        }

        for (const item of schemasMap) {
            replaceAllEntities(policy.config, SchemaFields, item.oldIRI, item.newIRI);
        }

        // compatibility with older versions
        policy = PolicyConverterUtils.PolicyConverter(policy);
        policy.codeVersion = PolicyConverterUtils.VERSION;
        regenerateIds(policy.config);

        replaceArtifactProperties(policy.config, 'uuid', artifactsMap);
    }
}<|MERGE_RESOLUTION|>--- conflicted
+++ resolved
@@ -218,10 +218,6 @@
         const parent = await TopicConfig.fromObject(
             await DatabaseServer.getTopicByType(policyOwner, TopicType.UserTopic), true
         );
-<<<<<<< HEAD
-
-=======
->>>>>>> 0d7f031e
         const topicHelper = new TopicHelper(root.hederaAccountId, root.hederaAccountKey);
 
         let topicRow: TopicConfig;
