--- conflicted
+++ resolved
@@ -5,9 +5,7 @@
 import { Policy } from '@entity/policy';
 import { MessageBrokerChannel, MessageResponse, MessageError, Logger } from '@guardian/common';
 import { MessageAPI } from '@guardian/interfaces';
-<<<<<<< HEAD
 import { DatabaseServer } from '@database-modules';
-=======
 import { emptyNotifier, initNotifier, INotifier } from '@helpers/notifier';
 
 /**
@@ -61,7 +59,6 @@
     notifier.completed();
     return result;
 }
->>>>>>> bfe00618
 
 /**
  * Demo API
@@ -83,7 +80,7 @@
             return new MessageError(error);
         }
     });
-
+    
     ApiResponse(channel, MessageAPI.GENERATE_DEMO_KEY_ASYNC, async (msg) => {
         const { role, taskId } = msg;
         const notifier = initNotifier(apiGatewayChannel, taskId);
@@ -100,14 +97,14 @@
 
         return new MessageResponse({ taskId });
     });
-
+    
     ApiResponse(channel, MessageAPI.GET_USER_ROLES, async (msg) => {
         try {
             const did = msg.did;
             const policies = await getMongoRepository(Policy).find();
             const result = [];
             for (const p of policies) {
-                const role = await DatabaseServer.getUserRole(p.id, did);
+                const role = await DatabaseServer.getUserRole(p.id.toString(), did);
                 if (role) {
                     result.push({
                         name: p.name,
