--- conflicted
+++ resolved
@@ -8,7 +8,7 @@
     TopicType,
     UserRole, WorkerTaskType
 } from '@guardian/interfaces';
-import { ApiResponse } from '@api/api-response';
+import { ApiResponse } from '@api/helpers/api-response';
 import {
     MessageResponse,
     MessageError,
@@ -27,7 +27,6 @@
     RegistrationMessage,
     TopicConfig,
     TopicHelper,
-<<<<<<< HEAD
     VCMessage,
     Users,
     KeyType,
@@ -35,24 +34,6 @@
     VcHelper,
     Workers
 } from '@guardian/common';
-import { publishSystemSchema } from './schema.service';
-=======
-    VCMessage
-} from '@hedera-modules';
-import { Topic } from '@entity/topic';
-import { DidDocument as DidDocumentCollection } from '@entity/did-document';
-import { VcDocument as VcDocumentCollection } from '@entity/vc-document';
-import { Schema as SchemaCollection } from '@entity/schema';
-import { ApiResponse } from '@api/helpers/api-response';
-import {
-    MessageResponse,
-    MessageError,
-    Logger,
-    DataBaseHelper,
-    IAuthUser, RunFunctionAsync
-} from '@guardian/common';
-import { Settings } from '@entity/settings';
->>>>>>> a66fef83
 import { emptyNotifier, initNotifier, INotifier } from '@helpers/notifier';
 import { RestoreDataFromHedera } from '@helpers/restore-data-from-hedera';
 import { publishSystemSchema } from './helpers/schema-publish-helper';
