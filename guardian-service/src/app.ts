import { createConnection } from 'typeorm';
import { approveAPI } from '@api/approve.service';
import { configAPI } from '@api/config.service';
import { documentsAPI } from '@api/documents.service';
import { loaderAPI } from '@api/loader.service';
import { profileAPI } from '@api/profile.service';
import { schemaAPI, setDefaultSchema } from '@api/schema.service';
import { tokenAPI } from '@api/token.service';
import { trustChainAPI } from '@api/trust-chain.service';
import { ApprovalDocument } from '@entity/approval-document';
import { DidDocument } from '@entity/did-document';
import { Schema } from '@entity/schema';
import { Token } from '@entity/token';
import { VcDocument } from '@entity/vc-document';
import { VpDocument } from '@entity/vp-document';
import { IPFS } from '@helpers/ipfs';
import { demoAPI } from '@api/demo';
import { BlockTreeGenerator } from '@policy-engine/block-tree-generator';
import { Wallet } from '@helpers/wallet';
import { Users } from '@helpers/users';
import { Settings } from '@entity/settings';
import { Topic } from '@entity/topic';
import { PolicyEngineService } from '@policy-engine/policy-engine.service';
import { MessageBrokerChannel, ApplicationState, Logger, ExternalEventChannel } from '@guardian/common';
import { ApplicationStates } from '@guardian/interfaces';
import { Environment, MessageServer, TransactionLogger, TransactionLogLvl } from '@hedera-modules';
import { AccountId, PrivateKey, TopicId } from '@hashgraph/sdk';

Promise.all([
    createConnection({
        type: 'mongodb',
        host: process.env.DB_HOST,
        database: process.env.DB_DATABASE,
        synchronize: true,
        logging: true,
        useUnifiedTopology: true,
        entities: [
            'dist/entity/*.js'
        ],
        cli: {
            entitiesDir: 'dist/entity'
        }
    }),
    MessageBrokerChannel.connect('GUARDIANS_SERVICE')
]).then(async values => {
    const [db, cn] = values;
    const channel = new MessageBrokerChannel(cn, 'guardians');

    new Logger().setChannel(channel);
    const state = new ApplicationState('GUARDIAN_SERVICE');
    state.setChannel(channel);

    // Check configuration
    if(!process.env.OPERATOR_ID || process.env.OPERATOR_ID.length < 5) {
        await new Logger().error('You need to fill OPERATOR_ID field in .env file', ['GUARDIAN_SERVICE']);
        throw ('You need to fill OPERATOR_ID field in .env file');
    }
    if(!process.env.OPERATOR_KEY || process.env.OPERATOR_KEY.length < 5) {
        await new Logger().error('You need to fill OPERATOR_KEY field in .env file', ['GUARDIAN_SERVICE']);
        throw ('You need to fill OPERATOR_KEY field in .env file');
    }
    try {
        AccountId.fromString(process.env.OPERATOR_ID);
    } catch (error) {
        await new Logger().error('OPERATOR_ID field in .env file: ' + error.message, ['GUARDIAN_SERVICE']);
        throw ('OPERATOR_ID field in .env file: ' + error.message);
    }
    try {
        PrivateKey.fromString(process.env.OPERATOR_KEY);
    } catch (error) {
        await new Logger().error('OPERATOR_KEY field in .env file: ' + error.message, ['GUARDIAN_SERVICE']);
        throw ('OPERATOR_KEY field in .env file: ' + error.message);
    }
    try {
        if(process.env.INITIALIZATION_TOPIC_ID) {
            TopicId.fromString(process.env.INITIALIZATION_TOPIC_ID);
        }
    } catch (error) {
        await new Logger().error('INITIALIZATION_TOPIC_ID field in .env file: ' + error.message, ['GUARDIAN_SERVICE']);
        throw ('INITIALIZATION_TOPIC_ID field in .env file: ' + error.message);
    }
    try {
        if(process.env.INITIALIZATION_TOPIC_KEY) {
            PrivateKey.fromString(process.env.INITIALIZATION_TOPIC_KEY);
        }
    } catch (error) {
        await new Logger().error('INITIALIZATION_TOPIC_KEY field in .env file: ' + error.message, ['GUARDIAN_SERVICE']);
        throw ('INITIALIZATION_TOPIC_KEY field in .env file: ' + error.message);
    }
    /////////////
    await state.updateState(ApplicationStates.STARTED);

    Environment.setNetwork(process.env.HEDERA_NET);
    MessageServer.setLang(process.env.MESSAGE_LANG);
    TransactionLogger.setLogLevel(process.env.LOG_LEVEL as TransactionLogLvl);
    TransactionLogger.setLogFunction((types: string[], date: string, duration: string, name: string, attr?: string[]) => {
        const log = new Logger();
        const attributes = [
            ...types,
            date,
            duration,
            name,
            ...attr
        ]
        if (types[1] == 'ERROR') {
            log.error(name, attributes, 4);
        } else {
            log.info(name, attributes, 4);
        }
    })

    IPFS.setChannel(channel);
    new ExternalEventChannel().setChannel(channel);

    new Wallet().setChannel(channel);
    new Users().setChannel(channel);

    const policyGenerator = new BlockTreeGenerator();
    const policyService = new PolicyEngineService(channel);
    await policyGenerator.init();
    policyService.registerListeners();

    const didDocumentRepository = db.getMongoRepository(DidDocument);
    const vcDocumentRepository = db.getMongoRepository(VcDocument);
    const vpDocumentRepository = db.getMongoRepository(VpDocument);
    const approvalDocumentRepository = db.getMongoRepository(ApprovalDocument);
    const tokenRepository = db.getMongoRepository(Token);
    const schemaRepository = db.getMongoRepository(Schema);
    const settingsRepository = db.getMongoRepository(Settings);
    const topicRepository = db.getMongoRepository(Topic);

    state.updateState(ApplicationStates.INITIALIZING);

    await configAPI(channel, settingsRepository, topicRepository);
    await schemaAPI(channel, schemaRepository);
    await tokenAPI(channel, tokenRepository);
    await loaderAPI(channel, didDocumentRepository, schemaRepository);
    await profileAPI(channel);
    await documentsAPI(channel, didDocumentRepository, vcDocumentRepository, vpDocumentRepository);
    await demoAPI(channel, settingsRepository);
    await approveAPI(channel, approvalDocumentRepository);
    await trustChainAPI(channel, didDocumentRepository, vcDocumentRepository, vpDocumentRepository);
    await setDefaultSchema();

    await new Logger().info('guardian service started', ['GUARDIAN_SERVICE']);
<<<<<<< HEAD
    console.log('guardian service started');
=======
>>>>>>> 22c863b7

    await state.updateState(ApplicationStates.READY);
});<|MERGE_RESOLUTION|>--- conflicted
+++ resolved
@@ -143,10 +143,6 @@
     await setDefaultSchema();
 
     await new Logger().info('guardian service started', ['GUARDIAN_SERVICE']);
-<<<<<<< HEAD
-    console.log('guardian service started');
-=======
->>>>>>> 22c863b7
 
     await state.updateState(ApplicationStates.READY);
 });