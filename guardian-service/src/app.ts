import { configAPI } from '@api/config.service';
import { documentsAPI } from '@api/documents.service';
import { loaderAPI } from '@api/loader.service';
import { profileAPI } from '@api/profile.service';
import { schemaAPI } from '@api/schema.service';
import { tokenAPI } from '@api/token.service';
import { trustChainAPI } from '@api/trust-chain.service';
import { PolicyEngineService } from '@policy-engine/policy-engine.service';
import {
    MessageBrokerChannel,
    ApplicationState,
    Logger,
    ExternalEventChannel,
    DataBaseHelper,
    Migration,
    COMMON_CONNECTION_CONFIG,
    ValidateConfiguration,
    Topic,
    VpDocument,
    VcDocument,
    Token,
    Schema,
    DidDocument,
    Settings,
    Policy,
    Contract,
    RetireRequest,
    entities,
    IPFS,
    Users,
    Environment,
    MessageServer,
    TopicMemo,
    TransactionLogger,
    TransactionLogLvl,
    Workers, LargePayloadContainer,
    SecretManager, OldSecretManager
} from '@guardian/common';
import { ApplicationStates, WorkerTaskType } from '@guardian/interfaces';
import { AccountId, PrivateKey, TopicId } from '@hashgraph/sdk';
import { ipfsAPI } from '@api/ipfs.service';
import { artifactAPI } from '@api/artifact.service';
import { sendKeysToVault } from '@helpers/send-keys-to-vault';
import { contractAPI } from '@api/contract.service';
// import { analyticsAPI } from '@api/analytics.service';
import { PolicyServiceChannelsContainer } from '@helpers/policy-service-channels-container';
import { PolicyEngine } from '@policy-engine/policy-engine';
import { modulesAPI } from '@api/module.service';
import { GuardiansService } from '@helpers/guardians';
import { mapAPI } from '@api/map.service';
import { GridFSBucket } from 'mongodb';
import { tagsAPI } from '@api/tag.service';
import { setDefaultSchema } from '@api/helpers/schema-helper';
import { demoAPI } from '@api/demo.service';
import { themeAPI } from '@api/theme.service';
import { wizardAPI } from '@api/wizard.service';
import { startMetricsServer } from './utils/metrics';
import { NestFactory } from '@nestjs/core';
import { MicroserviceOptions, Transport } from '@nestjs/microservices';
import process from 'process';
import { AppModule } from './app.module';

export const obj = {};

Promise.all([
    Migration({
        ...COMMON_CONNECTION_CONFIG,
        migrations: {
            path: 'dist/migrations',
            transactional: false
        },
        driverOptions: {
            useUnifiedTopology: true
        },
        ensureIndexes: true,
        entities
<<<<<<< HEAD
    }),
    MessageBrokerChannel.connect('GUARDIANS_SERVICE'),
    NestFactory.createMicroservice<MicroserviceOptions>(AppModule,{
        transport: Transport.NATS,
        options: {
            name: `${process.env.SERVICE_CHANNEL}`,
            servers: [
                `nats://${process.env.MQ_ADDRESS}:4222`
            ]
        },
    }),
]).then(async values => {
    const [_, db, cn, app] = values;

    app.listen();

=======
    }, [
        'v2-4-0',
        'v2-7-0',
        'v2-9-0',
        'v2-11-0',
        'v2-12-0'
    ]),
    MessageBrokerChannel.connect('GUARDIANS_SERVICE')
]).then(async values => {
    const [db, cn] = values;
>>>>>>> 664319e8
    DataBaseHelper.orm = db;
    DataBaseHelper.gridFS = new GridFSBucket(
        db.em.getDriver().getConnection().getDb()
    );
    new PolicyServiceChannelsContainer().setConnection(cn);
    new TransactionLogger().initialization(
        cn,
        process.env.TRANSACTION_LOG_LEVEL as TransactionLogLvl
    );
    new GuardiansService().setConnection(cn).init();
    const channel = new MessageBrokerChannel(cn, 'guardians');

    await new Logger().setConnection(cn);
    const state = new ApplicationState();
    await state.setServiceName('GUARDIAN_SERVICE').setConnection(cn).init();
    const secretManager = SecretManager.New();
    await new OldSecretManager().setConnection(cn).init();
    let { OPERATOR_ID, OPERATOR_KEY } = await secretManager.getSecrets('keys/operator');
    if (!OPERATOR_ID) {
        OPERATOR_ID = process.env.OPERATOR_ID;
        OPERATOR_KEY = process.env.OPERATOR_KEY;
        await secretManager.setSecrets('keys/operator', {
            OPERATOR_ID,
            OPERATOR_KEY
        })

    }

    await state.updateState(ApplicationStates.STARTED);

    const didDocumentRepository = new DataBaseHelper(DidDocument);
    const vcDocumentRepository = new DataBaseHelper(VcDocument);
    const vpDocumentRepository = new DataBaseHelper(VpDocument);
    const tokenRepository = new DataBaseHelper(Token);
    const schemaRepository = new DataBaseHelper(Schema);
    const settingsRepository = new DataBaseHelper(Settings);
    const topicRepository = new DataBaseHelper(Topic);
    const policyRepository = new DataBaseHelper(Policy);
    const contractRepository = new DataBaseHelper(Contract);
    const retireRequestRepository = new DataBaseHelper(RetireRequest);

    try {
        await configAPI(settingsRepository, topicRepository);
        await schemaAPI();
        await tokenAPI(tokenRepository);
        await loaderAPI(didDocumentRepository, schemaRepository);
        await profileAPI();
        await documentsAPI(didDocumentRepository, vcDocumentRepository, vpDocumentRepository, policyRepository);
        await demoAPI(settingsRepository);
        await trustChainAPI(didDocumentRepository, vcDocumentRepository, vpDocumentRepository);
        await artifactAPI();
        await contractAPI(contractRepository, retireRequestRepository);
        await modulesAPI();
        await tagsAPI();
        // await analyticsAPI();
        await mapAPI();
        await themeAPI();
        await wizardAPI();
    } catch (error) {
        console.error(error.message);
        process.exit(0);
    }

    Environment.setLocalNodeProtocol(process.env.LOCALNODE_PROTOCOL);
    Environment.setLocalNodeAddress(process.env.LOCALNODE_ADDRESS);
    Environment.setNetwork(process.env.HEDERA_NET);
    console.log(Environment);
    if (process.env.HEDERA_CUSTOM_NODES) {
        try {
            const nodes = JSON.parse(process.env.HEDERA_CUSTOM_NODES);
            Environment.setNodes(nodes);
        } catch (error) {
            await new Logger().warn(
                'HEDERA_CUSTOM_NODES field in settings: ' + error.message,
                ['GUARDIAN_SERVICE']
            );
            console.warn(error);
        }
    }
    if (process.env.HEDERA_CUSTOM_MIRROR_NODES) {
        try {
            const mirrorNodes = JSON.parse(
                process.env.HEDERA_CUSTOM_MIRROR_NODES
            );
            Environment.setMirrorNodes(mirrorNodes);
        } catch (error) {
            await new Logger().warn(
                'HEDERA_CUSTOM_MIRROR_NODES field in settings: ' +
                error.message,
                ['GUARDIAN_SERVICE']
            );
            console.warn(error);
        }
    }
    MessageServer.setLang(process.env.MESSAGE_LANG);
    //TransactionLogger.init(channel, process.env.LOG_LEVEL as TransactionLogLvl);
    IPFS.setChannel(channel);
    new ExternalEventChannel().setChannel(channel);

    await new Users().setConnection(cn).init();
    const workersHelper = new Workers();
    await workersHelper.setConnection(cn).init();
    workersHelper.initListeners();

    const validator = new ValidateConfiguration();
    let timer = null;
    validator.setValidator(async () => {
        if (timer) {
            clearInterval(timer);
        }
        try {
            if (!/^\d+\.\d+\.\d+/.test(OPERATOR_ID)) {
                throw new Error(OPERATOR_ID + 'is wrong');
            }
            AccountId.fromString(OPERATOR_ID);
        } catch (error) {
            await new Logger().error('OPERATOR_ID field in settings: ' + error.message, ['GUARDIAN_SERVICE']);
            return false;
            // process.exit(0);
        }
        try {
            PrivateKey.fromString(OPERATOR_KEY);
        } catch (error) {
            await new Logger().error('OPERATOR_KEY field in .env file: ' + error.message, ['GUARDIAN_SERVICE']);
            return false;
        }
        try {
            if (process.env.INITIALIZATION_TOPIC_KEY) {
                // if (!/^\d+\.\d+\.\d+/.test(settingsContainer.settings.INITIALIZATION_TOPIC_ID)) {
                //     throw new Error(settingsContainer.settings.INITIALIZATION_TOPIC_ID + 'is wrong');
                // }
                TopicId.fromString(process.env.INITIALIZATION_TOPIC_ID);
            }
        } catch (error) {
            await new Logger().error('INITIALIZATION_TOPIC_ID field in .env file: ' + error.message, ['GUARDIAN_SERVICE']);
            return false;
            // process.exit(0);
        }
        try {
            if (process.env.INITIALIZATION_TOPIC_KEY) {
                PrivateKey.fromString(process.env.INITIALIZATION_TOPIC_KEY);
            }
        } catch (error) {
            await new Logger().error('INITIALIZATION_TOPIC_KEY field in .env file: ' + error.message, ['GUARDIAN_SERVICE']);
            return false;
            // process.exit(0);
        }

        return true;
    });
    validator.setValidAction(async () => {
        if (!process.env.INITIALIZATION_TOPIC_ID && process.env.HEDERA_NET === 'localnode') {
            process.env.INITIALIZATION_TOPIC_ID = await workersHelper.addRetryableTask({
                type: WorkerTaskType.NEW_TOPIC,
                data: {
                    hederaAccountId: OPERATOR_ID,
                    hederaAccountKey: OPERATOR_KEY,
                    dryRun: false,
                    topicMemo: TopicMemo.getGlobalTopicMemo()
                }
            }, 10);
        }

        state.updateState(ApplicationStates.INITIALIZING);

        try {
            const policyEngine = new PolicyEngine();
            await policyEngine.setConnection(cn).init();
            const policyService = new PolicyEngineService(cn);
            await policyService.init();
            policyService.registerListeners();
            await policyEngine.init();
        } catch (error) {
            console.error(error.message);
            process.exit(0);
        }

        try {
            await setDefaultSchema();
        } catch (error) {
            console.error(error.message);
            process.exit(0);
        }

        try {
            await ipfsAPI();
        } catch (error) {
            console.error(error.message);
        }

        const maxPayload = parseInt(process.env.MQ_MAX_PAYLOAD, 10);
        if (Number.isInteger(maxPayload)) {
            new LargePayloadContainer().runServer();
        }

        await new Logger().info('guardian service started', ['GUARDIAN_SERVICE']);

        await state.updateState(ApplicationStates.READY);

        try {
            if (process.env.SEND_KEYS_TO_VAULT?.toLowerCase() === 'true') {
                await sendKeysToVault(db.em);
            }
        } catch (error) {
            console.error(error.message);
        }
    });
    validator.setInvalidAction(async () => {
        timer = setInterval(async () => {
            await state.updateState(ApplicationStates.BAD_CONFIGURATION);
        }, 1000)
    });
    await validator.validate();

    startMetricsServer();
}, (reason) => {
    console.log(reason);
    process.exit(0);
});<|MERGE_RESOLUTION|>--- conflicted
+++ resolved
@@ -38,11 +38,13 @@
 } from '@guardian/common';
 import { ApplicationStates, WorkerTaskType } from '@guardian/interfaces';
 import { AccountId, PrivateKey, TopicId } from '@hashgraph/sdk';
+import { MikroORM } from '@mikro-orm/core';
+import { MongoDriver } from '@mikro-orm/mongodb';
 import { ipfsAPI } from '@api/ipfs.service';
 import { artifactAPI } from '@api/artifact.service';
 import { sendKeysToVault } from '@helpers/send-keys-to-vault';
 import { contractAPI } from '@api/contract.service';
-// import { analyticsAPI } from '@api/analytics.service';
+import { analyticsAPI } from '@api/analytics.service';
 import { PolicyServiceChannelsContainer } from '@helpers/policy-service-channels-container';
 import { PolicyEngine } from '@policy-engine/policy-engine';
 import { modulesAPI } from '@api/module.service';
@@ -69,12 +71,15 @@
             path: 'dist/migrations',
             transactional: false
         },
+        entities
+    }),
+    MikroORM.init<MongoDriver>({
+        ...COMMON_CONNECTION_CONFIG,
         driverOptions: {
             useUnifiedTopology: true
         },
         ensureIndexes: true,
         entities
-<<<<<<< HEAD
     }),
     MessageBrokerChannel.connect('GUARDIANS_SERVICE'),
     NestFactory.createMicroservice<MicroserviceOptions>(AppModule,{
@@ -86,12 +91,6 @@
             ]
         },
     }),
-]).then(async values => {
-    const [_, db, cn, app] = values;
-
-    app.listen();
-
-=======
     }, [
         'v2-4-0',
         'v2-7-0',
@@ -102,7 +101,10 @@
     MessageBrokerChannel.connect('GUARDIANS_SERVICE')
 ]).then(async values => {
     const [db, cn] = values;
->>>>>>> 664319e8
+    const [_, db, cn, app] = values;
+
+    app.listen();
+
     DataBaseHelper.orm = db;
     DataBaseHelper.gridFS = new GridFSBucket(
         db.em.getDriver().getConnection().getDb()
@@ -157,7 +159,7 @@
         await contractAPI(contractRepository, retireRequestRepository);
         await modulesAPI();
         await tagsAPI();
-        // await analyticsAPI();
+        await analyticsAPI();
         await mapAPI();
         await themeAPI();
         await wizardAPI();
