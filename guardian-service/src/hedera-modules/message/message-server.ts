--- conflicted
+++ resolved
@@ -21,12 +21,8 @@
 import { MessageMemo } from '../memo-mappings/message-memo';
 import { RegistrationMessage } from './registration-message';
 import { TopicMessage } from './topic-message';
-<<<<<<< HEAD
 import { TopicConfig } from 'hedera-modules/topic';
-=======
-import { KeyType, Wallet } from '@helpers/wallet';
 import { TokenMessage } from './token-message';
->>>>>>> e12b2b7e
 
 /**
  * Message server
