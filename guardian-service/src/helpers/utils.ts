--- conflicted
+++ resolved
@@ -105,162 +105,8 @@
         }
     }
     return value;
-<<<<<<< HEAD
-=======
 }
 
-export function getDIDOperation(operation: DidMethodOperation | DidDocumentStatus) {
-    switch (operation) {
-        case DidMethodOperation.CREATE:
-            return DidDocumentStatus.CREATE;
-        case DidMethodOperation.DELETE:
-            return DidDocumentStatus.DELETE;
-        case DidMethodOperation.UPDATE:
-            return DidDocumentStatus.UPDATE;
-        case DidDocumentStatus.CREATE:
-            return DidDocumentStatus.CREATE;
-        case DidDocumentStatus.DELETE:
-            return DidDocumentStatus.DELETE;
-        case DidDocumentStatus.FAILED:
-            return DidDocumentStatus.FAILED;
-        case DidDocumentStatus.UPDATE:
-            return DidDocumentStatus.UPDATE;
-        default:
-            return DidDocumentStatus.NEW;
-    }
-}
-
-export function getVCOperation(operation: HcsVcOperation) {
-    switch (operation) {
-        case HcsVcOperation.ISSUE:
-            return DocumentStatus.ISSUE;
-        case HcsVcOperation.RESUME:
-            return DocumentStatus.RESUME;
-        case HcsVcOperation.REVOKE:
-            return DocumentStatus.REVOKE;
-        case HcsVcOperation.SUSPEND:
-            return DocumentStatus.SUSPEND;
-        default:
-            return DocumentStatus.NEW;
-    }
-}
-
-export async function incrementSchemaVersion(iri: string, owner: string): Promise<Schema> {
-    if (!owner || !iri) {
-        throw new Error('Schema not found');
-    }
-    const schema = await getMongoRepository(Schema).findOne({ iri: iri });
-
-    if (!schema) {
-        throw new Error('Schema not found');
-    }
-
-    if (schema.status == SchemaStatus.PUBLISHED) {
-        return schema;
-    }
-
-    const { version, previousVersion } = SchemaHelper.getVersion(schema);
-    let newVersion = '1.0.0';
-    if (previousVersion) {
-        const schemes = await getMongoRepository(Schema).find({
-            where: { uuid: { $eq: schema.uuid } }
-        });
-        const versions = [];
-        for (let i = 0; i < schemes.length; i++) {
-            const element = schemes[i];
-            const { version, previousVersion } = SchemaHelper.getVersion(element);
-            versions.push(version, previousVersion);
-        }
-        newVersion = SchemaHelper.incrementVersion(previousVersion, versions);
-    }
-    schema.version = newVersion;
-    return schema;
-}
-
-export async function publishSchema(id: string, version: string, owner: string): Promise<Schema> {
-    const item = await getMongoRepository(Schema).findOne(id);
-
-    if (!item) {
-        throw new Error('Schema not found');
-    }
-
-    if (item.creator != owner) {
-        throw new Error('Invalid owner');
-    }
-
-    if (item.status == SchemaStatus.PUBLISHED) {
-        throw new Error('Invalid status');
-    }
-
-    SchemaHelper.updateVersion(item, version);
-
-    const itemDocument = item.document;
-    const defsArray = itemDocument.$defs ? Object.values(itemDocument.$defs) : [];
-    item.context = schemasToContext([...defsArray, itemDocument]);
-
-    const document = item.document;
-    const context = item.context;
-
-    const documentFile = new Blob([JSON.stringify(document)], { type: "application/json" });
-    const contextFile = new Blob([JSON.stringify(context)], { type: "application/json" });
-    let result: any;
-    result = await IPFS.addFile(await documentFile.arrayBuffer());
-    const documentCid = result.cid;
-    const documentUrl = result.url;
-    result = await IPFS.addFile(await contextFile.arrayBuffer());
-    const contextCid = result.cid;
-    const contextUrl = result.url;
-
-    item.status = SchemaStatus.PUBLISHED;
-    item.documentURL = documentUrl;
-    item.contextURL = contextUrl;
-
-    const schemaPublishMessage: ISchemaSubmitMessage = {
-        name: item.name,
-        description: item.description,
-        entity: item.entity,
-        owner: item.creator,
-        uuid: item.uuid,
-        version: item.version,
-        operation: ModelActionType.PUBLISH,
-        document_cid: documentCid,
-        document_url: documentUrl,
-        context_cid: contextCid,
-        context_url: contextUrl
-    }
-
-    const root = await getMongoRepository(RootConfig).findOne({ did: owner });
-    if (!root) {
-        throw new Error('Root not found');
-    }
-
-    const hederaHelper = HederaHelper
-        .setOperator(root.hederaAccountId, root.hederaAccountKey).SDK;
-    const schemaTopicId = await getMongoRepository(Settings).findOne({
-        name: 'SCHEMA_TOPIC_ID'
-    })
-    const messageId = await HederaSenderHelper.SubmitSchemaMessage(hederaHelper, schemaTopicId?.value || process.env.SCHEMA_TOPIC_ID, schemaPublishMessage);
-
-    item.messageId = messageId;
-
-    updateIRI(item);
-    await getMongoRepository(Schema).update(item.id, item);
-
-    return item;
-}
-
-export function updateIRI(schema: ISchema) {
-    try {
-        if (schema.document) {
-            const document = schema.document;
-            schema.iri = document.$id || null;
-        } else {
-            schema.iri = null;
-        }
-    } catch (error) {
-        schema.iri = null;
-    }
-}
 
 export function replaceValueRecursive(document: any, replaceMap: Map<string, string>): any {
     let str: string;
@@ -277,5 +123,4 @@
         str = str.replace(new RegExp(oldVal, 'g'), newVal);
     }
     return JSON.parse(str);
->>>>>>> 36babd0c
 }