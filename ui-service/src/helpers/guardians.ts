import { Singleton } from '@helpers/decorators/singleton';
import {
    IAddressBookConfig,
    IApprovalDocument,
    IChainItem,
    IDidDocument,
    IRootConfig,
    ISchema,
    IToken,
    IVCDocument,
    IVPDocument,
    MessageAPI
} from 'interfaces';

type IFilter = any;

/**
 * Guardians service
 */
@Singleton
export class Guardians {
    private channel: any;
    private readonly target: string = 'guardian.*';

    /**
     * Register channel
     * @param channel
     */
    public setChannel(channel: any): any {
        this.channel = channel;
    }

    /**
     * Get channel
     */
    public getChannel(): any {
        return this.channel;
    }

    /**
     * Request to guardian service method
     * @param entity
     * @param params
     * @param type
     */
    public async request<T>(entity: string, params: any, type?: string): Promise<T> {
        try {
            return (await this.channel.request(this.target, entity, params, type)).payload;
        } catch (e) {
            throw new Error('Guardian send error ' + e.message);
        }
    }

    /**
     * Return Root Address book
     *
     * @returns {IAddressBookConfig} - Address book
     */
    public async getRootAddressBook(): Promise<IAddressBookConfig> {
        return (await this.channel.request(this.target, MessageAPI.GET_ROOT_ADDRESS_BOOK)).payload;
    }

    /**
     * Return Address book
     *
     * @param {string} owner - owner DID
     *
     * @returns {IAddressBookConfig} - Address book
     */
    public async getAddressBook(owner: string): Promise<IAddressBookConfig> {
        return (await this.channel.request(this.target, MessageAPI.GET_ADDRESS_BOOK,
            { owner: owner }
        )).payload;
    }

    /**
     * Return DID Documents
     *
     * @param {Object} params - filters
     * @param {string} params.did - DID
     *
     * @returns {IDidDocument[]} - DID Documents
     */
    public async getDidDocuments(params: IFilter): Promise<IDidDocument[]> {
        return (await this.channel.request(this.target, MessageAPI.GET_DID_DOCUMENTS, params)).payload;
    }

    /**
     * Return VC Documents
     *
     * @param {Object} [params] - filters
     * @param {string} [params.id] - filter by id
     * @param {string} [params.type] - filter by type
     * @param {string} [params.owner] - filter by owner
     * @param {string} [params.issuer] - filter by issuer
     * @param {string} [params.hash] - filter by hash
     * @param {string} [params.policyId] - filter by policy id
     *
     * @returns {IVCDocument[]} - VC Documents
     */
    public async getVcDocuments(params: IFilter): Promise<IVCDocument[]> {
        return (await this.channel.request(this.target, MessageAPI.GET_VC_DOCUMENTS, params)).payload;
    }

    /**
     * Return VP Documents
     *
     * @param {Object} [payload] - filters
     *
     * @returns {IVPDocument[]} - VP Documents
     */
    public async getVpDocuments(params?: IFilter): Promise<IVPDocument[]> {
        return (await this.channel.request(this.target, MessageAPI.GET_VP_DOCUMENTS, params)).payload;
    }

    /**
     * Return schemes
     *
     * @param {Object} [params] - filters
     * @param {string} [params.type] - schema type
     * @param {string} [params.entity] - schema entity type
     *
     * @returns {ISchema[]} - all schemes
     */
    public async getSchemes(params?: IFilter): Promise<ISchema[]> {
        return (await this.channel.request(this.target, MessageAPI.GET_SCHEMES, params)).payload;
    }


    /**
     * Return schema by id
     * 
     * @param {string} [id] - schema id 
     * 
     * @returns {ISchema} - schema
     */
    public async getSchema(id: string): Promise<ISchema> {
        return (await this.channel.request(this.target, MessageAPI.GET_SCHEMES, { id: id })).payload;
    }

    /**
     * Return tokens
     *
     * @param {Object} [params] - filters
     * @param {string} [params.tokenId] - token id
     *
     * @returns {IToken[]} - tokens
     */
    public async getTokens(params?: IFilter): Promise<IToken[]> {
        return (await this.channel.request(this.target, MessageAPI.GET_TOKENS, params)).payload;
    }

    /**
     * Return Address books, VC Document and DID Document
     *
     * @param {string} did - DID
     *
     * @returns {IFullConfig} - Address books, VC Document and DID Document
     */
    public async getRootConfig(did: string): Promise<IRootConfig> {
        return (await this.channel.request(this.target, MessageAPI.GET_ROOT_CONFIG, did)).payload;
    }

    /**
     * Return trust chain
     *
     * @param {string} id - hash or uuid
     *
     * @returns {IChainItem[]} - trust chain
     */
    public async getChain(id: string): Promise<IChainItem[]> {
        return (await this.channel.request(this.target, MessageAPI.GET_CHAIN, id)).payload;
    }

    /**
     * Return DID Document
     *
     * @param {Object} params - filters
     * @param {string} params.did - DID
     *
     * @returns {any} - DID Document
     */
    public async loadDidDocument(params: IFilter): Promise<any> {
        return (await this.channel.request(this.target, MessageAPI.LOAD_DID_DOCUMENT, params)).payload;
    }

    /**
     * Return Schema Document
     *
     * @param {string} [uuid] - schema uuid
     *
     * @returns {any} - Schema Document
     */
    public async loadSchemaDocument(uuid?: string): Promise<any> {
        return (await this.channel.request(this.target, MessageAPI.LOAD_SCHEMA_DOCUMENT, uuid)).payload;
    }

    /**
     * Return Schema
     *
     * @param {string} uuid - schema uuid
     *
     * @returns {any} - Schema Document
     */
    public async loadSchema(uuid: string): Promise<any> {
        return (await this.channel.request(this.target, MessageAPI.LOAD_SCHEMA, uuid)).payload;
    }

    /**
     * Create or update DID Documents
     *
     * @param {IDidDocument} item - document
     * @param {string} [item.did] - did
     * @param {string} [item.operation] - document status
     *
     * @returns {IDidDocument} - new DID Documents
     */
    public async setDidDocument(item: IDidDocument | any): Promise<IDidDocument> {
        return (await this.channel.request(this.target, MessageAPI.SET_DID_DOCUMENT, item)).payload;
    }

    /**
     * Create or update VC Documents
     *
     * @param {IVCDocument} item - document
     * @param {string} [item.hash] - hash
     * @param {string} [item.operation] - document status
     *
     * @returns {IVCDocument} - new VC Documents
     */
    public async setVcDocument(item: IVCDocument | any): Promise<IVCDocument> {
        return (await this.channel.request(this.target, MessageAPI.SET_VC_DOCUMENT, item)).payload;
    }

    /**
     * Create new VP Document
     *
     * @param {IVPDocument} item - document
     *
     * @returns {IVPDocument} - new VP Document
     */
    public async setVpDocument(item: IVPDocument): Promise<IVPDocument> {
        return (await this.channel.request(this.target, MessageAPI.SET_VP_DOCUMENT, item)).payload;
    }

    /**
     * Create or update schema
     *
     * @param {ISchema} item - schema
     *
     * @returns {ISchema[]} - all schemes
     */
    public async setSchema(item: ISchema | any): Promise<ISchema[]> {
        return (await this.channel.request(this.target, MessageAPI.SET_SCHEMA, item)).payload;
    }

    /**
     * Import schemes
     *
     * @param {ISchema[]} items - schemes
     *
     * @returns {ISchema[]} - all schemes
     */
    public async importSchemes(items: ISchema[]): Promise<void> {
        return (await this.channel.request(this.target, MessageAPI.IMPORT_SCHEMA, items)).payload;
    }

    /**
     * Create new token
     *
     * @param {IToken} item - token
     *
     * @returns {IToken[]} - all tokens
     */
    public async setToken(item: IToken | any): Promise<IToken[]> {
        return (await this.channel.request(this.target, MessageAPI.SET_TOKEN, item)).payload;
    }

    /**
     * Import tokens
     * 
     * @param {IToken[]} items - tokens
     * 
     * @returns {IToken[]} - all tokens
     */
    public async importTokens(items: IToken[]): Promise<void> {
        return (await this.channel.request(this.target, MessageAPI.IMPORT_TOKENS, items)).payload;
    }

    /**
     * Create Address books
     *
     * @param {Object} item - Address books config
     *
     * @returns {IFullConfig} - Address books config
     */
    public async setRootConfig(item: IRootConfig | any): Promise<IRootConfig> {
        return (await this.channel.request(this.target, MessageAPI.SET_ROOT_CONFIG, item)).payload;
    }

    /**
     * Create or update approve documents
     *
     * @param {IApprovalDocument[]} items - documents
     *
     * @returns {IApprovalDocument[]} - new approve documents
     */
    public async setApproveDocuments(items: IApprovalDocument[] | any): Promise<IApprovalDocument[]> {
        return (await this.channel.request(this.target, MessageAPI.SET_APPROVE_DOCUMENTS, items)).payload;
    }

    /**
     * Return approve documents
     *
     * @param {Object} [params] - filters
     * @param {string} [params.id] - document id
     * @param {string} [params.owner] - document owner
     * @param {string} [params.approver] - document approver
     * @param {string} [params.policyId] - policy id
     *
     * @returns {IApprovalDocument[]} - approve documents
     */
    public async getApproveDocuments(params: IFilter): Promise<IApprovalDocument[]> {
        return (await this.channel.request(this.target, MessageAPI.GET_APPROVE_DOCUMENTS, params)).payload;
    }

    /**
     * Update approve document
     *
     * @param {IApprovalDocument} item - document
     *
     * @returns {IApprovalDocument} - new approve document
     */
    public async updateApproveDocument(item: IApprovalDocument): Promise<void> {
        return (await this.channel.request(this.target, MessageAPI.UPDATE_APPROVE_DOCUMENTS, item)).payload;
    }

    /**
     * Register MRV reciever
     * @param cb
     */
    public registerMRVReceiver(cb: (data: any) => Promise<void>): void {
        this.channel.response('mrv-data', async (msg, res) => {
            await cb(msg.payload);
            res.send();
        });
    }

    /**
     * Export schemes
<<<<<<< HEAD
     *
     * @param {string[]} ids - schema ids
     *
=======
     * 
     * @param {string[]} refs - schema refs
     * 
>>>>>>> babff4bc
     * @returns {ISchema[]} - array of selected and nested schemas
     */
    public async exportSchemes(refs: string[]): Promise<ISchema[]> {
        return (await this.channel.request(this.target, MessageAPI.EXPORT_SCHEMES, refs)).payload;
    }

    /**
     * Changing the status of a schema on PUBLISHED.
     *
     * @param {string} id - schema id
     *
     * @returns {ISchema[]} - all schemes
     */
    public async publishSchema(id: string): Promise<ISchema[]> {
        return (await this.channel.request(this.target, MessageAPI.PUBLISH_SCHEMA, id)).payload;
    }

    /**
     * Changing the status of a schema on UNPUBLISHED.
     *
     * @param {string} id - schema id
     *
     * @returns {ISchema[]} - all schemes
     */
    public async unpublishedSchema(id: string): Promise<ISchema[]> {
        return (await this.channel.request(this.target, MessageAPI.UNPUBLISHED_SCHEMA, id)).payload;
    }

    /**
     * Deleting a schema.
     *
     * @param {string} id - schema id
     *
     * @returns {ISchema[]} - all schemes
     */
    public async deleteSchema(id: string): Promise<ISchema[]> {
        return (await this.channel.request(this.target, MessageAPI.DELETE_SCHEMA, id)).payload;
    }
}<|MERGE_RESOLUTION|>--- conflicted
+++ resolved
@@ -53,7 +53,7 @@
 
     /**
      * Return Root Address book
-     *
+     * 
      * @returns {IAddressBookConfig} - Address book
      */
     public async getRootAddressBook(): Promise<IAddressBookConfig> {
@@ -62,9 +62,9 @@
 
     /**
      * Return Address book
-     *
+     * 
      * @param {string} owner - owner DID
-     *
+     * 
      * @returns {IAddressBookConfig} - Address book
      */
     public async getAddressBook(owner: string): Promise<IAddressBookConfig> {
@@ -75,10 +75,10 @@
 
     /**
      * Return DID Documents
-     *
+     * 
      * @param {Object} params - filters
      * @param {string} params.did - DID
-     *
+     * 
      * @returns {IDidDocument[]} - DID Documents
      */
     public async getDidDocuments(params: IFilter): Promise<IDidDocument[]> {
@@ -87,15 +87,15 @@
 
     /**
      * Return VC Documents
-     *
+     * 
      * @param {Object} [params] - filters
-     * @param {string} [params.id] - filter by id
-     * @param {string} [params.type] - filter by type
-     * @param {string} [params.owner] - filter by owner
-     * @param {string} [params.issuer] - filter by issuer
-     * @param {string} [params.hash] - filter by hash
-     * @param {string} [params.policyId] - filter by policy id
-     *
+     * @param {string} [params.id] - filter by id 
+     * @param {string} [params.type] - filter by type 
+     * @param {string} [params.owner] - filter by owner 
+     * @param {string} [params.issuer] - filter by issuer 
+     * @param {string} [params.hash] - filter by hash 
+     * @param {string} [params.policyId] - filter by policy id 
+     * 
      * @returns {IVCDocument[]} - VC Documents
      */
     public async getVcDocuments(params: IFilter): Promise<IVCDocument[]> {
@@ -104,9 +104,9 @@
 
     /**
      * Return VP Documents
-     *
+     * 
      * @param {Object} [payload] - filters
-     *
+     * 
      * @returns {IVPDocument[]} - VP Documents
      */
     public async getVpDocuments(params?: IFilter): Promise<IVPDocument[]> {
@@ -115,11 +115,11 @@
 
     /**
      * Return schemes
-     *
+     * 
      * @param {Object} [params] - filters
-     * @param {string} [params.type] - schema type
+     * @param {string} [params.type] - schema type 
      * @param {string} [params.entity] - schema entity type
-     *
+     * 
      * @returns {ISchema[]} - all schemes
      */
     public async getSchemes(params?: IFilter): Promise<ISchema[]> {
@@ -140,10 +140,10 @@
 
     /**
      * Return tokens
-     *
+     * 
      * @param {Object} [params] - filters
-     * @param {string} [params.tokenId] - token id
-     *
+     * @param {string} [params.tokenId] - token id 
+     * 
      * @returns {IToken[]} - tokens
      */
     public async getTokens(params?: IFilter): Promise<IToken[]> {
@@ -152,9 +152,9 @@
 
     /**
      * Return Address books, VC Document and DID Document
-     *
+     * 
      * @param {string} did - DID
-     *
+     * 
      * @returns {IFullConfig} - Address books, VC Document and DID Document
      */
     public async getRootConfig(did: string): Promise<IRootConfig> {
@@ -163,9 +163,9 @@
 
     /**
      * Return trust chain
-     *
+     * 
      * @param {string} id - hash or uuid
-     *
+     * 
      * @returns {IChainItem[]} - trust chain
      */
     public async getChain(id: string): Promise<IChainItem[]> {
@@ -174,10 +174,10 @@
 
     /**
      * Return DID Document
-     *
+     * 
      * @param {Object} params - filters
      * @param {string} params.did - DID
-     *
+     * 
      * @returns {any} - DID Document
      */
     public async loadDidDocument(params: IFilter): Promise<any> {
@@ -186,9 +186,9 @@
 
     /**
      * Return Schema Document
-     *
+     * 
      * @param {string} [uuid] - schema uuid
-     *
+     * 
      * @returns {any} - Schema Document
      */
     public async loadSchemaDocument(uuid?: string): Promise<any> {
@@ -197,9 +197,9 @@
 
     /**
      * Return Schema
-     *
+     * 
      * @param {string} uuid - schema uuid
-     *
+     * 
      * @returns {any} - Schema Document
      */
     public async loadSchema(uuid: string): Promise<any> {
@@ -208,11 +208,11 @@
 
     /**
      * Create or update DID Documents
-     *
+     * 
      * @param {IDidDocument} item - document
      * @param {string} [item.did] - did
      * @param {string} [item.operation] - document status
-     *
+     * 
      * @returns {IDidDocument} - new DID Documents
      */
     public async setDidDocument(item: IDidDocument | any): Promise<IDidDocument> {
@@ -221,11 +221,11 @@
 
     /**
      * Create or update VC Documents
-     *
+     * 
      * @param {IVCDocument} item - document
      * @param {string} [item.hash] - hash
      * @param {string} [item.operation] - document status
-     *
+     * 
      * @returns {IVCDocument} - new VC Documents
      */
     public async setVcDocument(item: IVCDocument | any): Promise<IVCDocument> {
@@ -234,9 +234,9 @@
 
     /**
      * Create new VP Document
-     *
+     * 
      * @param {IVPDocument} item - document
-     *
+     * 
      * @returns {IVPDocument} - new VP Document
      */
     public async setVpDocument(item: IVPDocument): Promise<IVPDocument> {
@@ -245,9 +245,9 @@
 
     /**
      * Create or update schema
-     *
+     * 
      * @param {ISchema} item - schema
-     *
+     * 
      * @returns {ISchema[]} - all schemes
      */
     public async setSchema(item: ISchema | any): Promise<ISchema[]> {
@@ -256,9 +256,9 @@
 
     /**
      * Import schemes
-     *
+     * 
      * @param {ISchema[]} items - schemes
-     *
+     * 
      * @returns {ISchema[]} - all schemes
      */
     public async importSchemes(items: ISchema[]): Promise<void> {
@@ -267,9 +267,9 @@
 
     /**
      * Create new token
-     *
+     * 
      * @param {IToken} item - token
-     *
+     * 
      * @returns {IToken[]} - all tokens
      */
     public async setToken(item: IToken | any): Promise<IToken[]> {
@@ -289,9 +289,9 @@
 
     /**
      * Create Address books
-     *
+     * 
      * @param {Object} item - Address books config
-     *
+     * 
      * @returns {IFullConfig} - Address books config
      */
     public async setRootConfig(item: IRootConfig | any): Promise<IRootConfig> {
@@ -300,9 +300,9 @@
 
     /**
      * Create or update approve documents
-     *
+     * 
      * @param {IApprovalDocument[]} items - documents
-     *
+     * 
      * @returns {IApprovalDocument[]} - new approve documents
      */
     public async setApproveDocuments(items: IApprovalDocument[] | any): Promise<IApprovalDocument[]> {
@@ -311,13 +311,13 @@
 
     /**
      * Return approve documents
-     *
+     * 
      * @param {Object} [params] - filters
-     * @param {string} [params.id] - document id
-     * @param {string} [params.owner] - document owner
-     * @param {string} [params.approver] - document approver
-     * @param {string} [params.policyId] - policy id
-     *
+     * @param {string} [params.id] - document id 
+     * @param {string} [params.owner] - document owner 
+     * @param {string} [params.approver] - document approver 
+     * @param {string} [params.policyId] - policy id 
+     * 
      * @returns {IApprovalDocument[]} - approve documents
      */
     public async getApproveDocuments(params: IFilter): Promise<IApprovalDocument[]> {
@@ -326,9 +326,9 @@
 
     /**
      * Update approve document
-     *
+     * 
      * @param {IApprovalDocument} item - document
-     *
+     * 
      * @returns {IApprovalDocument} - new approve document
      */
     public async updateApproveDocument(item: IApprovalDocument): Promise<void> {
@@ -348,15 +348,9 @@
 
     /**
      * Export schemes
-<<<<<<< HEAD
-     *
-     * @param {string[]} ids - schema ids
-     *
-=======
      * 
      * @param {string[]} refs - schema refs
      * 
->>>>>>> babff4bc
      * @returns {ISchema[]} - array of selected and nested schemas
      */
     public async exportSchemes(refs: string[]): Promise<ISchema[]> {
@@ -365,9 +359,9 @@
 
     /**
      * Changing the status of a schema on PUBLISHED.
-     *
-     * @param {string} id - schema id
-     *
+     * 
+     * @param {string} id - schema id 
+     * 
      * @returns {ISchema[]} - all schemes
      */
     public async publishSchema(id: string): Promise<ISchema[]> {
@@ -376,9 +370,9 @@
 
     /**
      * Changing the status of a schema on UNPUBLISHED.
-     *
-     * @param {string} id - schema id
-     *
+     * 
+     * @param {string} id - schema id 
+     * 
      * @returns {ISchema[]} - all schemes
      */
     public async unpublishedSchema(id: string): Promise<ISchema[]> {
@@ -387,9 +381,9 @@
 
     /**
      * Deleting a schema.
-     *
-     * @param {string} id - schema id
-     *
+     * 
+     * @param {string} id - schema id 
+     * 
      * @returns {ISchema[]} - all schemes
      */
     public async deleteSchema(id: string): Promise<ISchema[]> {
