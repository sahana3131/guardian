--- conflicted
+++ resolved
@@ -72,13 +72,8 @@
      * @param hidden
      * @param url
      */
-<<<<<<< HEAD
-    public static parseField(name: string, property: any, required: boolean, url: string): SchemaField {
-        const field: SchemaField = SchemaHelper.parseProperty(name, property);
-=======
-    public static parseField(name: string, prop: any, required: boolean, url: string): [SchemaField, number] {
+    public static parseField(name: string, prop: any, required: boolean, url: string): SchemaField {
         const field: SchemaField = SchemaHelper.parseProperty(name, prop);
->>>>>>> c27e85c8
         const {
             unit,
             unitSystem,
