export { BlockErrorActions } from './type/block-error-actions';
export { AuthEvents } from './type/auth-events';
export { ApproveStatus } from './type/approve-status.type';
export { DidDocumentStatus } from './type/did-status.type';
export { DocumentSignature } from './type/document-signature.type';
export { DocumentStatus } from './type/document-status.type';
export { PolicyType } from './type/policy.type';
export { RootState } from './type/root-state.type';
export { PolicyEngineEvents } from './type/policy-engine-events';
export { SchemaEntity } from './type/schema-entity.type';
export { UserRole, PolicyRole } from './type/user-role.type';
export { MessageAPI } from './type/message-api.type';
export { IApprovalDocument } from './interface/approval-document.interface';
export { ICredentialSubject } from './interface/credential-subject.interface';
export { IDidObject } from './interface/did-object.interface';
export { did } from './interface/did.interface';
export { IRootConfig } from './interface/root-config.interface';
export { ISchema } from './interface/schema.interface';
export { IToken, ITokenInfo } from './interface/token.interface';
export { uuid } from './interface/uuid.interface';
export { IVCDocument } from './interface/vc-document.interface';
export { IVC } from './interface/vc.interface';
export { IVPDocument } from './interface/vp-document.interface';
export { IVP } from './interface/vp.interface';
export { IUser, ISession } from './interface/user.interface';
export { IWalletAccount } from './interface/wallet-account.interface';
export { IChainItem, IReport, IReportItem, IPolicyReport, ITokenReport, IVCReport, IVPReport } from './interface/chain-item.interface';
export { Token } from './models/token';
export { Schema } from './models/schema';
export { SchemaStatus } from './type/schema-status.type';
export { ISchemaDocument } from './interface/schema-document.interface';
export { SchemaField } from './interface/schema-field.interface';
export { SchemaCondition } from './interface/schema-condition.interface';
export { ModelHelper } from './helpers/model-helper'
export { ImportType } from './type/import.type';
export { SchemaHelper } from './helpers/schema-helper';
export { IMessageResponse, MessageResponse, MessageError, MessageInitialization, Response } from './models/message-response';
export { WalletEvents } from './type/wallet-events';
export { SchemaCategory } from './type/schema-category.type';
export { CommonSettings } from './interface/common-settings.interface';
export { Singleton } from './decorators/singleton';
export { ILog } from './interface/log.interface';
export { LogType } from './type/log.type';
export { IPageParameters } from './interface/page-parameters.interface';
<<<<<<< HEAD
export { TopicType } from './type/topic.type';
export { IconType } from './type/icon.type';
export { IDidDocument } from './interface/did-document';
export { IVerificationMethod } from './interface/verification-method';
=======
export { IconType } from './type/icon.type';
export { UserType } from './type/user.type';
>>>>>>> 30171d2c
<|MERGE_RESOLUTION|>--- conflicted
+++ resolved
@@ -42,12 +42,8 @@
 export { ILog } from './interface/log.interface';
 export { LogType } from './type/log.type';
 export { IPageParameters } from './interface/page-parameters.interface';
-<<<<<<< HEAD
 export { TopicType } from './type/topic.type';
 export { IconType } from './type/icon.type';
+export { UserType } from './type/user.type';
 export { IDidDocument } from './interface/did-document';
-export { IVerificationMethod } from './interface/verification-method';
-=======
-export { IconType } from './type/icon.type';
-export { UserType } from './type/user.type';
->>>>>>> 30171d2c
+export { IVerificationMethod } from './interface/verification-method';