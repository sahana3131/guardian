--- conflicted
+++ resolved
@@ -77,10 +77,8 @@
     GET_ARTIFACTS = 'GET_ARTIFACTS',
     DELETE_ARTIFACT = 'DELETE_ARTIFACT',
     GET_ALL_USER_TOPICS_ASYNC = 'GET_ALL_USER_TOPICS_ASYNC',
-<<<<<<< HEAD
     COMPARE_POLICIES = 'COMPARE_POLICIES',
-    COMPARE_SCHEMAS = 'COMPARE_SCHEMAS'
-=======
+    COMPARE_SCHEMAS = 'COMPARE_SCHEMAS',
     GET_CONTRACT = 'GET_CONTRACT',
     CREATE_CONTRACT = 'CREATE_CONTRACT',
     IMPORT_CONTRACT = 'IMPORT_CONTRACT',
@@ -92,7 +90,6 @@
     GET_RETIRE_REQUEST = 'GET_RETIRE_REQUEST',
     RETIRE_TOKENS = 'RETIRE_TOKENS',
     CANCEL_RETIRE_REQUEST = 'CANCEL_RETIRE_REQUEST',
->>>>>>> 0d7f031e
 }
 
 /**
